--- conflicted
+++ resolved
@@ -35,19 +35,11 @@
 
     def __init__(self,
                  env_func,
-<<<<<<< HEAD
                  training: bool = True,
                  checkpoint_path: str = "results/temp/model_latest.pt",
                  output_dir: str = "results/temp",
                  device: str = "cpu",
                  seed: int = 0,
-=======
-                 training=True,
-                 checkpoint_path="model_latest.pt",
-                 output_dir="temp",
-                 use_gpu=False,
-                 seed=0,
->>>>>>> bd0bc45c
                  **kwargs):
         super().__init__(env_func, training, checkpoint_path, output_dir, use_gpu, seed, **kwargs)
         # Task.
