"""A quadrotor trajectory tracking example.

Notes:
    Includes and uses PID control.

Run as:

    $ python3 ./pid_experiment.py --task quadrotor --algo pid --overrides ./config_pid_quadrotor.yaml

"""
import time
import pybullet as p
from functools import partial

from safe_control_gym.utils.configuration import ConfigFactory
from safe_control_gym.utils.registration import make
from safe_control_gym.envs.benchmark_env import Task


<<<<<<< HEAD
def run(gui=True, max_steps=10000):
=======
def run(gui=None, max_steps=None):
>>>>>>> 19ec4f9a
    """The main function creating, running, and closing an environment.

    """

    # Create an environment
    CONFIG_FACTORY = ConfigFactory()               
    config = CONFIG_FACTORY.merge()
    
    # Set iterations and episode counter.
    ITERATIONS = int(config.quadrotor_config['episode_len_sec']*config.quadrotor_config['ctrl_freq'])
    ITERATIONS = min(ITERATIONS, max_steps)
    
    # Use function arguments for workflow testing
    if gui is not None:
        config.quadrotor_config['gui'] = gui
    if max_steps is not None:
        ITERATIONS = min(ITERATIONS, max_steps)

    # Start a timer.
    START = time.time()

    config.quadrotor_config['gui'] = gui
    
    # Create controller.
    env_func = partial(make,
                    config.task,
                    **config.quadrotor_config
                    )
    ctrl = make(config.algo,
                env_func,
                )
                
<<<<<<< HEAD
    if config.quadrotor_config.task == Task.TRAJ_TRACKING and gui:
=======
    if config.quadrotor_config.task == Task.TRAJ_TRACKING and config.quadrotor_config['gui']:
>>>>>>> 19ec4f9a
        reference_traj = ctrl.reference

        # Plot trajectory.
        for i in range(0, reference_traj.shape[0], 10):
            p.addUserDebugLine(lineFromXYZ=[reference_traj[i-10,0], 0, reference_traj[i-10,2]],
                                lineToXYZ=[reference_traj[i,0], 0, reference_traj[i,2]],
                                lineColorRGB=[1, 0, 0],
                                physicsClientId=ctrl.env.PYB_CLIENT)

    # Run the experiment.
<<<<<<< HEAD
    results = ctrl.run(max_steps=ITERATIONS)
=======
    results = ctrl.run(iterations=ITERATIONS)
>>>>>>> 19ec4f9a
    ctrl.close()
            
    # Plot the experiment.
    for i in range(ITERATIONS):
        # Step the environment and print all returned information.
        obs, reward, done, info, action = results['obs'][i], results['reward'][i], results['done'][i], results['info'][i], results['action'][i]
        
        # Print the last action and the information returned at each step.
        print(i, '-th step.')
        print(action, '\n', obs, '\n', reward, '\n', done, '\n', info, '\n')

    elapsed_sec = time.time() - START
    print("\n{:d} iterations (@{:d}Hz) and {:d} episodes in {:.2f} seconds, i.e. {:.2f} steps/sec for a {:.2f}x speedup.\n"
            .format(ITERATIONS, config.quadrotor_config.ctrl_freq, 1, elapsed_sec, ITERATIONS/elapsed_sec, (ITERATIONS*(1. / config.quadrotor_config.ctrl_freq))/elapsed_sec))


if __name__ == "__main__":
    run()<|MERGE_RESOLUTION|>--- conflicted
+++ resolved
@@ -17,11 +17,7 @@
 from safe_control_gym.envs.benchmark_env import Task
 
 
-<<<<<<< HEAD
-def run(gui=True, max_steps=10000):
-=======
 def run(gui=None, max_steps=None):
->>>>>>> 19ec4f9a
     """The main function creating, running, and closing an environment.
 
     """
@@ -32,7 +28,6 @@
     
     # Set iterations and episode counter.
     ITERATIONS = int(config.quadrotor_config['episode_len_sec']*config.quadrotor_config['ctrl_freq'])
-    ITERATIONS = min(ITERATIONS, max_steps)
     
     # Use function arguments for workflow testing
     if gui is not None:
@@ -54,11 +49,7 @@
                 env_func,
                 )
                 
-<<<<<<< HEAD
-    if config.quadrotor_config.task == Task.TRAJ_TRACKING and gui:
-=======
     if config.quadrotor_config.task == Task.TRAJ_TRACKING and config.quadrotor_config['gui']:
->>>>>>> 19ec4f9a
         reference_traj = ctrl.reference
 
         # Plot trajectory.
@@ -69,11 +60,7 @@
                                 physicsClientId=ctrl.env.PYB_CLIENT)
 
     # Run the experiment.
-<<<<<<< HEAD
     results = ctrl.run(max_steps=ITERATIONS)
-=======
-    results = ctrl.run(iterations=ITERATIONS)
->>>>>>> 19ec4f9a
     ctrl.close()
             
     # Plot the experiment.
