--- conflicted
+++ resolved
@@ -31,11 +31,6 @@
     - 0.01
     - 0.01
   normalize_training_data: False
-<<<<<<< HEAD
-  use_gpu: false
-  plot: false
-=======
->>>>>>> 8ef3a998
   inertial_prop:
     - 0.027
     - 0.000014
