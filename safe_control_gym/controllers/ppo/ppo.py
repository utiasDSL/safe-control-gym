--- conflicted
+++ resolved
@@ -191,14 +191,6 @@
 
     def select_action(self, obs, info=None):
         """Determine the action to take at the current timestep.
-<<<<<<< HEAD
-        Args:
-            obs (np.array): the observation at this timestep
-            info (list): the info at this timestep
-
-        Returns:
-            action (np.array): the action chosen by the controller
-=======
 
         Args:
             obs (ndarray): The observation at this timestep.
@@ -206,7 +198,6 @@
 
         Returns:
             action (ndarray): The action chosen by the controller.
->>>>>>> 7fe3c083
         """
 
         with torch.no_grad():
@@ -243,7 +234,6 @@
         frames = []
         while len(ep_returns) < n_episodes:
             action = self.select_action(obs=obs, info=info)
-<<<<<<< HEAD
             physical_action = env.denormalize_action(action)
 
             if self.safety_filter is not None:
@@ -252,9 +242,6 @@
                     action = env.normalize_action(certified_action)
 
             obs, _, done, info = env.step(action)
-=======
-            obs, reward, done, info = env.step(action)
->>>>>>> 7fe3c083
             if render:
                 env.render()
                 frames.append(env.render("rgb_array"))
