--- conflicted
+++ resolved
@@ -1,13 +1,7 @@
-<<<<<<< HEAD
-gates: [[1.5, 0.5, 0.8, 0, 0, 1.57], [3, 1.5, 0.8, 0, 0, 0], [1, 3, 0.8, 0, 0, 1.57], [0.5, 4.5, 0.8, 0, 0, 0]]
-obstacles: [[2.5, 0.5, 0.35, 0, 0, 0], [1.5, 2, 0.35, 0, 0, 0], [2.5, 3, 0.35, 0, 0, 0], [0, 3, 0.35, 0, 0, 0]]
-# 
-=======
 # Configuration
 num_episodes: 3
 use_firmware: False
 # Environment
->>>>>>> 0732ad6e
 quadrotor_config:
   seed: 1337
   camera_view: [5, -40, -55, 1.5, 2, 0.5]
