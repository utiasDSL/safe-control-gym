"""Experiment with different trajectory similarity metrics.

Todo:
* run the metric test with multiple seeds to check their consistency  
* use a learning-based controller to collect data
* increase computation speed

"""
import os 
from copy import deepcopy
import pdb
import torch
import numpy as np
import pickle
import yaml
import json
from functools import partial
import matplotlib.pyplot as plt
from termcolor import colored
import tqdm 
import glob 
from collections import defaultdict
import scipy.stats
import csv
from geomloss.kernel_samples import kernel_routines
import subprocess
import shlex 
import itertools
import h5py 
from dict_deep import deep_get, deep_set, deep_del
import datetime
from gym.utils import seeding
import random
from collections import deque
import math
import glob
import re

from safe_control_gym.utils.configuration import ConfigFactory
<<<<<<< HEAD
from safe_control_gym.utils.registration import make, get_config
from safe_control_gym.utils.utils import read_file, merge_dict, set_seed_from_config
from safe_control_gym.experiment import Experiment
from safe_control_gym.explore_experiment import ExploreExperiment
=======
from safe_control_gym.utils.registration import make
from safe_control_gym.utils.utils import merge_dict
from safe_control_gym.experiments.base_experiment import BaseExperiment
>>>>>>> ae51d610
from safe_control_gym.math_and_models.metrics.similarity_metrics import *
from safe_control_gym.utils.plotting import plot_from_logs, window_func, load_from_log_file, COLORS, LINE_STYLES


# -----------------------------------------------------------------------------------
#                   Funcs
# -----------------------------------------------------------------------------------

def add_placeholder_to_config(cfg):
    """Each config should have `algo_config` and `task_config`."""
    if not hasattr(cfg, "task_config"):
        cfg.task_config = munchify({})
    if not hasattr(cfg, "algo_config"):
        cfg.algo_config = munchify({})


def get_variant_config(v_config, config): 
    """Combines the 2 configs to get final variant config, 
        contains `task_config`, `algo_config`, `task`, `algo`, `restore`, `checkpoint`. 
    """
    final_config = munchify({})
    final_config.task_config = deepcopy(config.task_config)
    final_config.algo_config = deepcopy(config.algo_config)
    for k in ["task", "algo", "restore", "checkpoint"]:
        if hasattr(config, k):
            final_config[k] = config[k]
    merge_dict(final_config, v_config)
    return final_config


def make_experiment(config, seed):
    """Instantiates an experiment with an env and a ctrl."""
    # env
    env_func = partial(make, config.task, **config.task_config)
    env = env_func()
    env.seed(seed)
    # ctrl 
    try:
        ctrl = make(config.algo, 
                    env_func, 
                    seed=seed,
                    training=False, 
                    **config.algo_config)
    except:
        # some non-learning controller has bug in sending `training=False` as init arg
        print("Controller instantiated without training=False flag.")
        ctrl = make(config.algo, 
                    env_func, 
                    seed=seed,
                    **config.algo_config)
    ctrl.reset()
    if config.restore:
        ctrl.load(os.path.join(config.restore, config.checkpoint))
    # explore strategy 
    explore_policy = None 
    if hasattr(config, "explore") and hasattr(config, "explore_config"):
        explore_policy = make(config.explore, **config.explore_config)
    # experiment
    # experiment = Experiment(env, ctrl)
    experiment = ExploreExperiment(env, ctrl, explore_policy=explore_policy)
    return experiment


def get_kernel_cost_func(name, loss_func_name, cost_or_kernel="cost"):
    """"""
    if cost_or_kernel not in ["cost", "kernel"]:
        raise ValueError("`cost_or_kernel` must be `cost` or `kernel` only.")
    if loss_func_name == "sinkhorn":
        if cost_or_kernel == "kernel":
            return None
        # sinkhorn in geomloss either uses a callable, or delegate to a cost func map keyed by value of `p`
        # reference: https://github.com/jeanfeydy/geomloss/blob/3ed5c8504b9d1b2266ae9325716341f272afce11/geomloss/sinkhorn_samples.py#L172
        if name in globals():
            return eval(name)
        else:
            return None
    elif loss_func_name == "hausdorff":
        if cost_or_kernel == "cost":
            return None
        # hausdorff in geomloss either uses a callable, or delegate to a kernel func map keyed by value of `name`, 
        # but `name` is not exposed in geomloss.SamplesLoss, so we do it here instead
        # https://github.com/jeanfeydy/geomloss/blob/3ed5c8504b9d1b2266ae9325716341f272afce11/geomloss/kernel_samples.py#L107
        if name in globals():
            return eval(name)
        elif name in kernel_routines:
            return kernel_routines[name]
        else:
            raise ValueError("The given kernel name is not available in safe-control-gym or geomloss's kernel_routines.")
    else:
        # for MMD, not needed yet.
        return None
    
    
def compute_metric(config, trajs_data, v_trajs_data):
    """Gets the traj similarity metric values among list of variants.
    
    Args:
        config (Munch dict): configurations 
        trajs_data (dict|list): if dict, contains reference traj data, trajs_data["obs"] is n_episode of traj observations;
            if list, similar to v_trajs_data below.
        v_trajs_data (list): list of dict, each dict contains traj data, v_trajs_data[0]["obs"] is n_episode of traj observations.
        
    Returns:
        ndarray: metric values of shape (n_variants,)
    """
    # params 
    n_variants = len(v_trajs_data)
    if isinstance(trajs_data, dict):
        # expand ref traj to match dimension of v_trajs_data, but at the cost of more memory. 
        trajs_data = [trajs_data] * n_variants
    assert len(trajs_data) == len(v_trajs_data), "reference and variant traj data do not match shape."
    
    # computation case by case
    if config.metric in ["lsed", "dtw", "edr", "lcss", "discrete_frechet"]: 
        # compute metric of each pair of ref traj and variant traj, use the average as final metric value 
        # construct metric function
        metric_func = eval(config.metric)
        metric_kwargs = {
            "distance_func": state_distance,
            "distance_func_kwargs": {
                "weights": None, 
                "rot_mode": "geodesic", 
                "task": config.task, 
                "quad_type": config.task_config.get("quad_type", None),
            },
            "epsilon": config.epsilon,
        }
        # compute metric values
        metric_vals = np.zeros(n_variants)
        n_episodes = len(trajs_data[0]["obs"])
        for i in tqdm.tqdm(range(n_variants)):
            mval = 0.
            for j in range(n_episodes):
                mval += metric_func(trajs_data[i]["obs"][j], 
                                    v_trajs_data[i]["obs"][j], 
                                    **metric_kwargs)
            metric_vals[i] = mval / n_episodes
            print(colored("metric: {}".format(metric_vals[i]), "blue"))     
    elif config.metric in ["mmd_loss", "geom_loss"]:
        # compute metric btw batch of ref traj samples and variant traj samples
        # construct metric function
        metric_func = eval(config.metric)
        if config.metric == "mmd_loss":
            metric_kwargs = {
                "mode": config.mmd_mode,
                "sigma": config.mmd_sigma,
            }
        elif config.metric == "geom_loss":
            # sinkhorn loss with small blur can approximate Wasserstein distance
            # reference: http://www.kernel-operations.io/geomloss/_auto_examples/sinkhorn_multiscale/plot_transport_blur.html
            metric_kwargs = {
                "loss": config.geom_loss_func,
                "p": config.geom_loss_p,
                "blur": config.geom_loss_blur,
                # to swap in a custom state distance function if needed, 
                # also to fix the bug in geomloss for `hausdorff` (see `get_kernel_cost_func`) 
                "cost": get_kernel_cost_func(
                    config.get("geom_loss_cost", None), 
                    config.geom_loss_func, 
                    cost_or_kernel="cost"),
                "kernel": get_kernel_cost_func(
                    config.get("geom_loss_kernel", None), 
                    config.geom_loss_func, 
                    cost_or_kernel="kernel"),
            }
        else:
            raise NotImplementedError("The given distribution metric is not available.")
        # compute metric values
        metric_vals = np.zeros(n_variants)
        encode_data_kwargs = {
            "tuple_length": config.tuple_length,
            "include_action": not config.not_include_action,
        }
        for i in tqdm.tqdm(range(n_variants)):
            processed_data = encode_data(trajs_data[i], **encode_data_kwargs)
            processed_v_data = encode_data(v_trajs_data[i], **encode_data_kwargs)
            metric_vals[i] = metric_func(processed_data, 
                                         processed_v_data, 
                                         **metric_kwargs)
            print(colored("metric: {}".format(metric_vals[i]), "blue"))     
    else:
        raise NotImplementedError("The given similarity metric is not available for metric computation.")
    return metric_vals


# -----------------------------------------------------------------------------------
#                   prior metric compute
# -----------------------------------------------------------------------------------

def get_order_from_file(x):
    """Extracts an integer or float as data key from the data file path.
    Reference: https://codereview.stackexchange.com/questions/223970/a-regex-pattern-that-matches-all-forms-of-integers-and-decimal-numbers-in-python
    """
    return float(re.search(
        r"[+-]?\d+(\.\d+)?", os.path.basename(x)
    ).group())
    
    
def get_axis(axes, i, nr, nc):
    """Selects subplot axis for a matplotlib grid plot.
    """
    if nr == 1 and nc == 1:
        axe = axes 
    elif nr == 1:
        axe = axes[i]
    else:
        r, c = i // nc, i % nc
        axe = axes[r,c]
    return axe
                    

def process_prior_data(config):
    """Processes and cleans up raw logged data for prior metric computation.
    """
    if getattr(config, "process_base_data", False):
        state_action_file = getattr(config, "initial_sa_file", "state_action_pairs.npz")
        state_action_path = os.path.join(config.data_dir, state_action_file) 
        with np.load(state_action_path) as data:
            # shape (O/A, #samples)
            states, actions = data["states"], data["actions"]
        next_state_path = os.path.join(config.data_dir, "pybullet_next_states.npz")
        with np.load(next_state_path) as data:
            # shape (O, #samples)
            next_states = data["pybullet_next_states"]
        # combined samples, shape (2O+A, #samples) -> (#samples, 2O+A)
        sas = np.concatenate([states, actions, next_states], 0).transpose()
        data_output_path = os.path.join(config.data_output_dir, config.data_output_path)
        os.makedirs(os.path.dirname(data_output_path), exist_ok=True)
        np.savez(data_output_path, samples=sas)
        
    elif getattr(config, "process_model_data", False):
        state_action_file = getattr(config, "initial_sa_file", "state_action_pairs.npz")
        state_action_path = os.path.join(config.data_dir, state_action_file) 
        with np.load(state_action_path) as data:
            # shape (O/A, #samples)
            states, actions = data["states"], data["actions"]
        # next state data
        sorted_next_state_paths = sorted(glob.glob(os.path.join(config.data_dir, config.model_data_path)))
        for i in tqdm.tqdm(range(len(sorted_next_state_paths))):
            p = sorted_next_state_paths[i]
            # output path
            postfix = p.split("next_state")[-1].replace(".npz", "")
            d_path = config.data_output_path
            key = "model"
            idx = d_path.find(key) + len(key)
            d_path = d_path[:idx] + postfix + d_path[idx:]
            data_output_path = os.path.join(config.data_output_dir, d_path)
            os.makedirs(os.path.dirname(data_output_path), exist_ok=True)
            # load data, shape (O, #samples)
            with np.load(p) as data:
                next_states = data["x_next"]
            # combined samples, shape (2O+A, #samples) -> (#samples, 2O+A)
            sas = np.concatenate([states, actions, next_states], 0).transpose()
            np.savez(data_output_path, samples=sas)
        
    elif getattr(config, "process_policy_data", False):
        max_include_previous_data = 10
        previous_data = deque(maxlen=getattr(config, "include_previous_data", max_include_previous_data))
        # loop through all prior data, construct the samples
        sorted_data_paths = sorted(os.listdir(config.data_dir), key=lambda x: int(x.replace(".npz", "")))
        os.makedirs(config.data_output_dir, exist_ok=True)
        for i in tqdm.tqdm(range(len(sorted_data_paths))):
            p = sorted_data_paths[i]
            with np.load(os.path.join(config.data_dir, p)) as data:
                # shape (#samples, O/A)
                try:
                    states, actions, next_states = data["state"], data["physical_action"], data["next_state"]
                except:
                    states, actions, next_states = data["ep_states_list"], data["ep_physical_actions_list"], data["ep_next_states_list"]
            # shape (#samples, 2O+A)
            sas = np.concatenate([states, actions, next_states], -1).astype(float)
            # TODO: hack
            sas = sas[:int(len(sas)/2)]
            # combine with previous, shape (sum_#samples, 2O+A)
            comb_sas = np.concatenate(list(previous_data)+[sas], 0)
            previous_data.append(sas)
            # save to file
            data_output_path = os.path.join(config.data_output_dir, p)
            np.savez(data_output_path, samples=comb_sas)

    elif getattr(config, "generate_policy_data", False):
        # create agent 
        if config.set_test_seed:
            # seed the evaluation (both controller and env) if given
            set_seed_from_config(config)
            env_seed = config.seed
        else:
            env_seed = None
        env_func = partial(make, config.task, seed=env_seed, output_dir=config.output_dir, **config.task_config)
        agent = make(config.algo,
                    env_func,
                    training=False,
                    checkpoint_path=os.path.join(config.output_dir, "model_latest.pt"),
                    output_dir=config.output_dir,
                    use_gpu=config.use_gpu,
                    seed=config.seed,
                    **config.algo_config)
        agent.reset()

        # load given initial state-actions 
        with np.load(config.initial_sa_path) as data:
            # shape (O/A, #samples) -> (#samples, O/A)
            states = data["states"].transpose()
        if getattr(config, "initial_sa_downsample", False):
            # select initial states subsets to speed up
            states = states[::config.initial_sa_downsample]
        n_samples = states.shape[0]

        # get checkpoint paths
        if getattr(config, "checkpoint_dir", False):
            checkpoint_dir = config.checkpoint_dir
        else:
            # use the `restore` dir if checkpoint_dir is not provided or null
            checkpoint_dir = config.restore        
        sorted_checkpoint_paths = sorted(
            glob.glob(
                os.path.join(checkpoint_dir, config.checkpoint_paths)
            ), key=get_order_from_file)
        if getattr(config, "checkpoint_downsample", False):
            # select checkpoint subsets to speed up
            sorted_checkpoint_paths = sorted_checkpoint_paths[::config.checkpoint_downsample]
        
        # loop through checkpoints and generate policy prior data
        actions = np.zeros((n_samples, agent.env.action_space.shape[0]))
        next_states = np.zeros((n_samples, agent.env.state_space.shape[0]))
        os.makedirs(config.data_output_dir, exist_ok=True)
        for i in tqdm.tqdm(range(len(sorted_checkpoint_paths))):
            p = sorted_checkpoint_paths[i]
            agent.load(p)
            # loop through each init state
            for idx, state in enumerate(states):
                obs, info = agent.env.reset(init_state={
                    name: state[state_dim_i]
                    for state_dim_i, name in enumerate(agent.env.STATE_LABELS)
                })
                obs = agent.obs_normalizer(obs)
                action = agent.select_action(obs=obs, info=info)
                _, _, _, info = agent.env.step(action)
                actions[idx] = info["physical_action"]
                next_states[idx] = info["state"]
                
            # shape (#samples, 2O+A)
            sas = np.concatenate([states, actions, next_states], -1).astype(float)
            # save to file
            data_output_path = os.path.join(config.data_output_dir, os.path.basename(p))
            np.savez(data_output_path, samples=sas)
            print(colored("Generated prior data at {}".format(data_output_path), "blue"))
    else:
        raise NotImplementedError
    print("Done...")
    
    
def plot_prior_data(config):
    """
    """
    # data
    if isinstance(config.variants, list):
        variants = config.variants
        for v in variants:
            v["data_path"] = os.path.join(config.variant_data_dir, v["data_path"])
    elif isinstance(config.variants, dict):
        variant_data_paths = sorted(
            glob.glob(os.path.join(config.variant_data_dir, config.variants.data_paths)),
            key=get_order_from_file
        )
        variants = [
            {"name": get_order_from_file(v_path), "data_path": v_path}
            for v_path in variant_data_paths
        ]
    else:
        raise NotImplementedError
    n_variants = len(variants)

    # plot setup
    max_n_cols = 6
    n_cols = min(n_variants, max_n_cols)
    n_rows = int(math.ceil(n_variants / n_cols))
    fig = plt.figure(figsize=(18, 3))
    axes = fig.subplots(nrows=n_rows, ncols=n_cols)
      
    # reference traj
    env = make(config.task, **config.task_config)
    state_dim = env.state_space.shape[0]
    act_dim = env.action_space.shape[0]
    # shape (T,S), (A,)
    ref_states, ref_actions = env.X_GOAL, env.U_GOAL

    # get/plot prior data
    prev_x, prev_z = 0, 0
    for i in range(len(variants)):
        axe = get_axis(axes, i, n_rows, n_cols)
        # reference
        axe.plot(ref_states[:,0], ref_states[:,2], linewidth=2, color='r', linestyle="--", label="reference")
        # data
        with np.load(variants[i]["data_path"]) as data:
            # shape (#samples, O/A)
            sas = data["samples"]
            states, actions, next_states = sas[:,:state_dim], sas[:,state_dim:state_dim+act_dim], sas[:,-state_dim:]
        # axe.scatter(states[:,0], states[:,2], color='g', label="prior data")
        axe.scatter(next_states[:,0], next_states[:,2], color='g', label="prior data")
        # bookkeep 
        axe.set_xlabel(config.xlabel)
        axe.set_ylabel(config.ylabel)
        axe.set_title(variants[i]["name"])
        # DEBUG
        print(((next_states[:,0] - prev_x)**2.).sum(), ((next_states[:,2] - prev_z)**2.).sum())
        prev_x, prev_z = next_states[:,0], next_states[:,2]

    fig.suptitle(config.title)
    fig.subplots_adjust(bottom=0.15)
    lines = []
    labels = []
    for ax in fig.axes:
        axLine, axLabel = ax.get_legend_handles_labels()
        lines.extend(axLine)
        labels.extend(axLabel)
        break
    fig.legend(lines,
               labels,
               loc='lower center',
               fancybox=True,
               shadow=True,
               borderaxespad=0.1,
               ncol=7)
    plt.tight_layout()
    fig_name = os.path.join(config.eval_output_dir, config.fig_name)
    plt.savefig(fig_name)
    plt.show()
    print("Done...")


def check_prior_metric_convergence(config):
    """
    """
    # params 
    np_random, seed = seeding.np_random(config.seed)
        
    if config.metric in ["mmd_loss", "geom_loss"]:
        # construct metric function
        metric_func = eval(config.metric)
        if config.metric == "mmd_loss":
            metric_kwargs = {
                "mode": config.mmd_mode,
                "sigma": config.mmd_sigma,
            }
        elif config.metric == "geom_loss":
            # sinkhorn loss with small blur can approximate Wasserstein distance
            # reference: http://www.kernel-operations.io/geomloss/_auto_examples/sinkhorn_multiscale/plot_transport_blur.html
            metric_kwargs = {
                "loss": config.geom_loss_func,
                "p": config.geom_loss_p,
                "blur": config.geom_loss_blur,
                "scaling": config.geom_loss_scaling,
                # to swap in a custom state distance function if needed, 
                # also to fix the bug in geomloss for `hausdorff` (see `get_kernel_cost_func`) 
                "cost": get_kernel_cost_func(
                    config.get("geom_loss_cost", None), 
                    config.geom_loss_func, 
                    cost_or_kernel="cost"),
                "kernel": get_kernel_cost_func(
                    config.get("geom_loss_kernel", None), 
                    config.geom_loss_func, 
                    cost_or_kernel="kernel"),
            }
        else:
            raise NotImplementedError("The given distribution metric is not available.")

        # for model priors 
        n_variants = len(config.variants)
        variant_x = np.zeros(n_variants)
        n_subsamples = len(config.subsample_ratios)
        n_seeds = config.subsample_seeds
        metric_vals = np.zeros((n_variants, n_subsamples, n_seeds))
        
        # encode_data_kwargs = {
        #     "tuple_length": config.tuple_length,
        #     "include_action": not config.not_include_action,
        # }
        with np.load(os.path.join(config.base_data_dir, config.base_data_path)) as data:
            # shape (#samples, *)
            base_data = data["samples"]
            indices = np_random.choice(len(base_data), int(len(base_data)/2))
            base_data = base_data[indices]
        for i in tqdm.tqdm(range(n_variants)):
            # processed_data = encode_data(trajs_data[i], **encode_data_kwargs)
            # processed_v_data = encode_data(v_trajs_data[i], **encode_data_kwargs)
            variant = config.variants[i]
            variant_x[i] = variant["x"] 

            with np.load(os.path.join(config.variant_data_dir, variant["data_path"])) as data:
                # shape (#samples, *)
                v_data = data["samples"]
            v_data_size = len(v_data)
            subsample_sizes = [int(v_data_size * ratio) for ratio in config.subsample_ratios]
            
            for j, sample_size in enumerate(subsample_sizes):
                for k in range(n_seeds):
                    indices = np_random.choice(v_data_size, sample_size)
                    metric_vals[i,j,k] = metric_func(base_data, 
                                                v_data[indices], 
                                                **metric_kwargs)
            del v_data
            print(colored("x: {} | metric: {}".format(variant_x[i], metric_vals[i]), "blue"))     
    else:
        raise NotImplementedError
    
    # plot 
    results = {
        "xlabel": config.xlabel,
        "ylabel": config.ylabel,
        "variants": variant_x.tolist(),
        "metric_vals": metric_vals.tolist(),
        "reference": getattr(config, "reference", None),
    } 
    file_name = os.path.join(config.eval_output_dir, config.file_name)
    with open(file_name, "w") as f:
        yaml.dump(results, f, default_flow_style=False)
    
    if config.plot:
        fig = plt.figure(figsize=(10, 3))
        axes = fig.subplots(nrows=1, ncols=1)
        # metric plot  
        for j, sample_size in enumerate(subsample_sizes):
            color = COLORS[j % len(COLORS)]
            mean = metric_vals[:, j].mean(-1)
            std = metric_vals[:, j].std(-1)
            axes.plot(variant_x, metric_vals[:, j].mean(-1), 
                      linewidth=2, color=color, linestyle="-", alpha=0.7,
                      label="data {}".format(sample_size))
            axes.fill_between(variant_x, mean+std, mean-std, 
                              linewidth=1, color=color, linestyle="--", alpha=0.1)
        
        if hasattr(config, "reference"):
            axes.axvline(x=float(config.reference), linewidth=1, color='r', linestyle="--", label="reference value")
        axes.set_xlabel(config.xlabel)
        axes.set_ylabel(config.ylabel)

        fig.suptitle(config.title)
        fig.subplots_adjust(bottom=0.2)
        lines = []
        labels = []
        for ax in fig.axes:
            axLine, axLabel = ax.get_legend_handles_labels()
            lines.extend(axLine)
            labels.extend(axLabel)
            break
        fig.legend(
            lines,
            labels,
            loc='lower center',
            fancybox=True,
            shadow=True,
            borderaxespad=0.1,
            ncol=4)
        fig_name = os.path.join(config.eval_output_dir, config.fig_name)
        # plt.tight_layout()
        plt.savefig(fig_name)
        plt.show()
    print("Done...")


def compute_prior_metrics(config):
    """
    """
    if config.metric in ["lsed", "dtw", "edr", "lcss", "discrete_frechet"]: 
        # compute metric of each pair of ref traj and variant traj, use the average as final metric value 
        # construct metric function
        metric_func = eval(config.metric)
        metric_kwargs = {
            "distance_func": state_distance,
            "distance_func_kwargs": {
                "weights": None, 
                "rot_mode": "geodesic", 
                "task": config.task, 
                "quad_type": config.task_config.get("quad_type", None),
            },
            "epsilon": config.epsilon,
        }
        # # compute metric values
        # metric_vals = np.zeros(n_variants)
        # n_episodes = len(trajs_data[0]["obs"])
        # for i in tqdm.tqdm(range(n_variants)):
        #     mval = 0.
        #     for j in range(n_episodes):
        #         mval += metric_func(trajs_data[i]["obs"][j], 
        #                             v_trajs_data[i]["obs"][j], 
        #                             **metric_kwargs)
        #     metric_vals[i] = mval / n_episodes
        #     print(colored("metric: {}".format(metric_vals[i]), "blue"))     

    elif config.metric in ["mmd_loss", "geom_loss"]:
        # compute metric btw batch of ref traj samples and variant traj samples
        # construct metric function
        metric_func = eval(config.metric)
        if config.metric == "mmd_loss":
            metric_kwargs = {
                "mode": config.mmd_mode,
                "sigma": config.mmd_sigma,
            }
        elif config.metric == "geom_loss":
            # sinkhorn loss with small blur can approximate Wasserstein distance
            # reference: http://www.kernel-operations.io/geomloss/_auto_examples/sinkhorn_multiscale/plot_transport_blur.html
            metric_kwargs = {
                "loss": config.geom_loss_func,
                "p": config.geom_loss_p,
                "blur": config.geom_loss_blur,
                "scaling": config.geom_loss_scaling,
                # to swap in a custom state distance function if needed, 
                # also to fix the bug in geomloss for `hausdorff` (see `get_kernel_cost_func`) 
                "cost": get_kernel_cost_func(
                    config.get("geom_loss_cost", None), 
                    config.geom_loss_func, 
                    cost_or_kernel="cost"),
                "kernel": get_kernel_cost_func(
                    config.get("geom_loss_kernel", None), 
                    config.geom_loss_func, 
                    cost_or_kernel="kernel"),
            }
        else:
            raise NotImplementedError("The given distribution metric is not available.")
        
        np_random, seed = seeding.np_random(config.seed)
        
        # compute metric values
        if getattr(config, "data_prior_yaml", False):
            # use existing/logged prior data metrics
            with open(config.data_prior_yaml, "r") as f:
                from yaml.loader import SafeLoader
                data = yaml.load(f, Loader=SafeLoader)
                variant_x = np.asarray(data["variants"]) 
                metric_vals = np.asarray(data["metric_vals"])
            for i in range(len(variant_x)):
                print(colored("x: {} | metric: {}".format(variant_x[i], metric_vals[i]), "blue"))
            
        elif getattr(config, "variants", False):   
            # compute new prior data metrics         
            if isinstance(config.variants, list):
                # given as a list of variant dicts
                variants = config.variants
                for v in variants:
                    v["data_path"] = os.path.join(config.variant_data_dir, v["data_path"])
            elif isinstance(config.variants, dict):
                # given as a dict, need to construct the list of variant dicts.
                variant_data_paths = sorted(
                    glob.glob(os.path.join(config.variant_data_dir, config.variants.data_paths)),
                    key=get_order_from_file
                )
                variants = [
                    {"x": get_order_from_file(v_path), "data_path": v_path}
                    for v_path in variant_data_paths
                ]
            else:
                raise NotImplementedError
            
            # speed up computation (use only some of the variants)
            if getattr(config, "variants_downsample", False):
                variants = variants[::config.variants_downsample]
        
            n_variants = len(variants)
            variant_x = np.zeros(n_variants)
            metric_vals = np.zeros(n_variants)
            # encode_data_kwargs = {
            #     "tuple_length": config.tuple_length,
            #     "include_action": not config.not_include_action,
            # }
            with np.load(os.path.join(config.base_data_dir, config.base_data_path)) as data:
                # shape (#samples, *)
                base_data = data["samples"]
                # select subset to speed up
                if getattr(config, "max_n_samples", False):
                    indices = np_random.choice(len(base_data), config.max_n_samples)
                    base_data = base_data[indices]
            for i in tqdm.tqdm(range(n_variants)):
                # processed_data = encode_data(trajs_data[i], **encode_data_kwargs)
                # processed_v_data = encode_data(v_trajs_data[i], **encode_data_kwargs)
                variant = variants[i]
                with np.load(variant["data_path"]) as data:
                    # shape (#samples, *)
                    v_data = data["samples"]
                    # select subset to speed up
                    if getattr(config, "max_n_samples", False):
                        indices = np_random.choice(len(v_data), config.max_n_samples)
                        v_data = v_data[indices]
                variant_x[i] = variant["x"] 
                metric_vals[i] = metric_func(base_data, 
                                            v_data, 
                                            **metric_kwargs)
                print(colored("x: {} | metric: {}".format(variant_x[i], metric_vals[i]), "blue"))     
        else:
            raise NotImplementedError("Provide either 'data_prior_yaml' or 'variants' in config file.")
    else:
        raise NotImplementedError("The given similarity metric is not available for metric computation.")
    
    # save and plot 
    if not hasattr(config, "data_prior_yaml"):
        results = {
            "xlabel": config.xlabel,
            "ylabel": config.ylabel,
            "variants": variant_x.tolist(),
            "metric_vals": metric_vals.tolist(),
            "reference": getattr(config, "reference", None),
        } 
        file_name = os.path.join(config.eval_output_dir, config.file_name)
        with open(file_name, "w") as f:
            yaml.dump(results, f, default_flow_style=False)
    
    if config.plot:
        fig = plt.figure(figsize=(10, 4))
        axes = fig.subplots(nrows=1, ncols=1)
        # metric plot  
        axes.plot(variant_x, metric_vals, marker='o', linestyle='-', linewidth=1, color="b", label="prior variation")
        if hasattr(config, "reference"):
            axes.axvline(x=float(config.reference), linewidth=1, color='r', linestyle="--", label="reference value")
        axes.set_xlabel(config.xlabel)
        axes.set_ylabel(config.ylabel)
        fig.suptitle(config.title)
        fig.subplots_adjust(bottom=0.2)
        lines = []
        labels = []
        for ax in fig.axes:
            axLine, axLabel = ax.get_legend_handles_labels()
            lines.extend(axLine)
            labels.extend(axLabel)
            break
        fig.legend(
            lines,
            labels,
            loc='lower center',
            fancybox=True,
            shadow=True,
            borderaxespad=0.1,
            ncol=4)
        # plt.tight_layout()
        fig_name = os.path.join(config.eval_output_dir, config.fig_name)
        plt.savefig(fig_name)
        plt.show()
    print("Done...")







# -----------------------------------------------------------------------------------
#                   Test
# -----------------------------------------------------------------------------------
    
def test_trajectory_metric(config):
    """Compute the similarity metric, performance metric and their correlations with
        varying env params, ctrl params, priors, and etc.
    """
    # params 
    n_episodes = config.n_episodes
    n_variants = len(config.variant_config)
    env_seed_offset = 100
    
    # config setup 
    add_placeholder_to_config(config)
    set_seed_from_config(config)

    # base/control group.
<<<<<<< HEAD
    experiment = make_experiment(config, config.seed)
=======
    env_func = partial(make, config.task, **config.task_config)
    env = env_func()
    env.seed(config.seed)
    ctrl = make(config.algo, env_func, seed=config.seed)
    experiment = BaseExperiment(env, ctrl)
>>>>>>> ae51d610
    trajs_data, metrics = experiment.run_evaluation(n_episodes=n_episodes, verbose=False)
    experiment.close()
    
    # variants/experimental group.
    v_trajs_data,v_metrics = [], []
    for i, v_config in enumerate(config.variant_config):
        # variant setup 
        if config.metric in ["lsed", "dtw", "edr", "lcss", "discrete_frechet"]:
            # requires the same initial conditions btw reference traj and variant traj
            v_seed = config.seed
        elif config.metric in ["mmd_loss", "geom_loss"]:
            # only require random samples from reference traj and variant traj
            # no need for matching initial conditions, here we use a different seed for each variant
            v_seed = config.seed + env_seed_offset + i
        else:
            raise NotImplementedError("The given similarity metric is not available for data collection.")
<<<<<<< HEAD
        final_v_config = get_variant_config(v_config, config)

        experiment = make_experiment(final_v_config, v_seed)
=======
        ctrl = make(config.algo, env_func, seed=config.seed)
        experiment = BaseExperiment(env, ctrl)
>>>>>>> ae51d610
        trajs_data_, metrics_ = experiment.run_evaluation(n_episodes=n_episodes, verbose=False)
        experiment.close()
        
        v_trajs_data.append(trajs_data_)
        v_metrics.append(metrics_)
        
    # similarity metrics 
    if config.metric in ["lsed", "dtw", "edr", "lcss", "discrete_frechet"]: 
        # compute metric of each pair of ref traj and variant traj, use the average as final metric value 
        # construct metric function
        metric_func = eval(config.metric)
        metric_kwargs = {
            "distance_func": state_distance,
            "distance_func_kwargs": {
                "weights": None, 
                "rot_mode": "geodesic", 
                "task": config.task, 
                "quad_type": config.task_config.get("quad_type", None),
            },
            "epsilon": config.epsilon,
        }
        # compute metric values
        metric_vals = np.zeros(n_variants)
        for i in tqdm.tqdm(range(n_variants)):
            mval = 0.
            for j in range(n_episodes):
                mval += metric_func(trajs_data["obs"][j], 
                                    v_trajs_data[i]["obs"][j], 
                                    **metric_kwargs)
            metric_vals[i] = mval / n_episodes
            print(colored("param: {} | metric: {}".format(config.variants[i], metric_vals[i]), "blue"))     
    elif config.metric in ["mmd_loss", "geom_loss"]:
        # compute metric btw batch of ref traj samples and variant traj samples
        # construct metric function
        metric_func = eval(config.metric)
        if config.metric == "mmd_loss":
            metric_kwargs = {
                "mode": config.mmd_mode,
                "sigma": config.mmd_sigma,
            }
        elif config.metric == "geom_loss":
            # sinkhorn loss with small blur can approximate Wasserstein distance
            # reference: http://www.kernel-operations.io/geomloss/_auto_examples/sinkhorn_multiscale/plot_transport_blur.html
            metric_kwargs = {
                "loss": config.geom_loss_func,
                "p": config.geom_loss_p,
                "blur": config.geom_loss_blur,
                # to swap in a custom state distance function if needed, 
                # also to fix the bug in geomloss for `hausdorff` (see `get_kernel_cost_func`) 
                "cost": get_kernel_cost_func(
                    config.get("geom_loss_cost", None), 
                    config.geom_loss_func, 
                    cost_or_kernel="cost"),
                "kernel": get_kernel_cost_func(
                    config.get("geom_loss_kernel", None), 
                    config.geom_loss_func, 
                    cost_or_kernel="kernel"),
            }
        else:
            raise NotImplementedError("The given distribution metric is not available.")
        # compute metric values
        metric_vals = np.zeros(n_variants)
        processed_data = encode_data(trajs_data, config.tuple_length)
        for i in tqdm.tqdm(range(n_variants)):
            processed_v_data = encode_data(v_trajs_data[i], config.tuple_length)
            metric_vals[i] = metric_func(processed_data, 
                                         processed_v_data, 
                                         **metric_kwargs)
            print(colored("param: {} | metric: {}".format(config.variants[i], metric_vals[i]), "blue"))     
    else:
        raise NotImplementedError("The given similarity metric is not available for metric computation.")
    
    # performance metrics
    rmse_vals = np.asarray([vm["average_rmse"] for vm in v_metrics])
    
    # calculate correlation btw similarity metric and performance metric (RMSE)
    # can be seen as cross-correlation of two series as a function of trajectories
    # second element of the correlation metric output is the p-value
    correlation_metrics = {
        # Pearson's rho, product-moment correlation coeff
        "pearsonr": float(scipy.stats.pearsonr(metric_vals, rmse_vals)[0]),
        # Spearman's rho, rank correlation coeff
        "spearmanr": float(scipy.stats.spearmanr(metric_vals, rmse_vals)[0]),
        # Kendall's tau, rank correlation coeff
        "kendalltau": float(scipy.stats.kendalltau(metric_vals, rmse_vals)[0]),
    }
        
    # save to file 
    os.makedirs(config.eval_output_dir, exist_ok=True)
    file_name = os.path.join(config.eval_output_dir, config.file_name)
    # convert performance metrics to float to save in yaml
    processed_v_metrics = []
    for i in range(len(v_metrics)):
        processed_ = {}
        for k, v in v_metrics[i].items():
            processed_[k] = float(v)
        processed_v_metrics.append(processed_)
    results = {
        "reference": config.reference,
        "variants": config.variants,
        "xlabel": config.xlabel,
        "metric_vals": metric_vals.tolist(),
        "rmse_vals": rmse_vals.tolist(),
        "performance_metrics": processed_v_metrics,
        "correlation_metrics": correlation_metrics,
    }
    with open(file_name, "w")as f:
        yaml.dump(results, f, default_flow_style=False)
    
    # plot 
    if config.plot:
        fig = plt.figure(figsize=(10, 3))
        axes = fig.subplots(nrows=1, ncols=2)
        # metric plot  
        axes[0].plot(config.variants, metric_vals)
        axes[0].axvline(x=float(config.reference), linewidth=1, color='r', linestyle="--", label="reference value")
        axes[0].set_xlabel(config.xlabel)
        axes[0].set_ylabel("{} distance to reference".format(config.metric))
        axes[0].set_title("{}".format(config.metric))
        # rmse plot
        axes[1].plot(config.variants, rmse_vals)
        axes[1].axvline(x=float(config.reference), linewidth=1, color='r', linestyle="--", label="reference value")
        axes[1].set_xlabel(config.xlabel)
        axes[1].set_ylabel("average RMSE")
        axes[1].set_title("RMSE")
        
        fig_name = os.path.join(config.eval_output_dir, config.fig_name)
        plt.tight_layout()
        plt.savefig(fig_name)
        plt.show()
    print("test done ...")    
    
    
def test_metric_to_gt(config):
    """Compares ctrl-rollouted trajs to the ground truth reference traj.
    """
    # params
    n_episodes = config.n_episodes
    
    # different ref trajs
    variant_specs = [
        # NOTE: vanilla 
        # {"key": "trajectory_type", "vals": ["circle"]},
        # {"key": "trajectory_scale", "vals": [0.8]},
        # {"key": "num_cycles", "vals": [1, 2]},
        # NOTE: actual 
        {"key": "trajectory_type", "vals": ["circle", "square", "figure8"]},
        {"key": "trajectory_scale", "vals": [0.8, 1.0, 1.2]},
        {"key": "num_cycles", "vals": [1, 2, 3]},
        # NOTE: wide 
        # {"key": "trajectory_scale", "vals": [0.6, 0.8, 1.0, 1.2, 1.4]},
        # {"key": "trajectory_scale", "vals": [0.8, 1.0, 1.2]},
        # {"key": "num_cycles", "vals": [1, 2, 3, 4, 5]},
    ]
    traj_specs = [list(combo) for combo in itertools.product(*[d["vals"] for d in variant_specs])]
    n_variants = len(traj_specs)
    
    v_trajs_data,v_metrics = [], []
    ref_trajs = []
    for i, v_spec in enumerate(tqdm.tqdm(traj_specs)):
        v_config = get_variant_config({}, config)
        for j, val in enumerate(v_spec):
            setattr(v_config.task_config.task_info, variant_specs[j]["key"], val)
                
        exp = make_experiment(config, config.seed+i)
        trajs_data_, metrics_ = exp.run_evaluation(n_episodes=n_episodes, verbose=False)
        ref_traj = exp.env.X_GOAL   # (T,D)
        exp.close()
        
        # special processing (T,D) -> (T+1,D)
        ref_traj = np.concatenate([ref_traj, ref_traj[-1:]], 0)
        # remove goal info in obs for RL (T+1,D*k) -> (T+1,D) 
        if hasattr(config.task_config, "obs_goal_horizon") and config.task_config.obs_goal_horizon > 0:
            state_dim = trajs_data_["obs"][0][0].shape[0] // (config.task_config.obs_goal_horizon + 1)
            for j in range(len(trajs_data_["obs"])):    # each episode
                trajs_data_["obs"][j] = trajs_data_["obs"][j][:, :state_dim]
        
        v_trajs_data.append(trajs_data_)
        v_metrics.append(metrics_)
        # repeat ref traj to match dimensions
        # NOTE: there's no (meaningful) reference actions  
        ref_traj_dict = {"obs": [ref_traj]*n_episodes}
        ref_trajs.append(ref_traj_dict) 
        
    # compute metric values over tasks (different ref trajs)
    metric_vals = compute_metric(config, ref_trajs, v_trajs_data)
    
    # save results 
    os.makedirs(config.eval_output_dir, exist_ok=True)
    file_name = os.path.join(config.eval_output_dir, config.file_name)
    results = {
        "variant_specs": variant_specs,
        "traj_specs": traj_specs,
        "metric_vals": metric_vals.tolist(),
    }
    with open(file_name, "w")as f:
        yaml.dump(results, f, default_flow_style=False)
    print("test done ...")
    
    
def test_metric_to_learning(config):
    """
    """
    print("test done ...")
    

def test_metric_convergence(config):
    """"""
    # TODO: how to decompose to batch computation?
    # params 
    state_dim = 6
    
    # ref data 
    base_data_dir = getattr(config, "base_data_dir", None)
    base_data_paths = config.base_data_paths
    if base_data_paths is None:
        assert base_data_dir is not None, "Must provide base_data_dir to get all paths inside."
        base_data_paths = os.listdir(base_data_dir)
    ref_trajs = load_data_from_hdf5(base_data_paths, base_data_dir)
    # truncate obs to state
    for j in range(len(ref_trajs["obs"])):    # each episode
        ref_trajs["obs"][j] = ref_trajs["obs"][j][:, :state_dim]
    
    # variant data 
    variants = []
    v_trajs_data = []
    variant_data_dir = getattr(config, "variant_data_dir", None)
    for variant in config.variants:
        variants.append(variant.name)
        variant_data_paths = variant.data_paths
        if isinstance(variant_data_paths, str):
            variant_data_paths = [variant_data_paths]
        v_trajs = load_data_from_hdf5(variant_data_paths, variant_data_dir)
        # truncate obs to state
        for j in range(len(v_trajs["obs"])):    # each episode
            v_trajs["obs"][j] = v_trajs["obs"][j][:, :state_dim]
        v_trajs_data.append(v_trajs)
    
    # metric 
    metric_vals = compute_metric(config, ref_trajs, v_trajs_data)

    # save results 
    os.makedirs(config.eval_output_dir, exist_ok=True)
    file_name = os.path.join(config.eval_output_dir, config.file_name)
    results = {
        "variants": variants,
        "metric_vals": metric_vals.tolist(),
    }
    with open(file_name, "w")as f:
        yaml.dump(results, f, default_flow_style=False)

    # plot 
    if config.plot:
        plt.plot(variants, metric_vals)
        plt.xlabel(config.xlabel)
        plt.ylabel(config.metric_name)
        plt.title("Similarity Metric Convergence - {}".format(config.variant_name))
        fig_name = os.path.join(config.eval_output_dir, config.fig_name)
        plt.tight_layout()
        plt.savefig(fig_name)
        plt.show()
    print("test done ...")


def slice_data_dict(data, indices):
    """data is a dict of key to list of episode data."""
    sliced_data = {}
    for k, v in data.items():
        if isinstance(v, (list, np.ndarray)):
            sliced_data[k] = [v[i] for i in indices]
        else:
            sliced_data[k] = v
    return sliced_data


def test_model_prior_metric_convergence(config):
    """"""
    # params 
    state_dim = 6
    n_variants = 5
    np_random, _ = seeding.np_random(config.seed)
    
    # ref data 
    base_data_dir = getattr(config, "base_data_dir", None)
    base_data_paths = config.base_data_paths
    if base_data_paths is None:
        assert base_data_dir is not None, "Must provide base_data_dir to get all paths inside."
        base_data_paths = os.listdir(base_data_dir)
    ref_trajs = load_data_from_hdf5(base_data_paths, base_data_dir)
    # truncate obs to state
    for j in range(len(ref_trajs["obs"])):    # each episode
        ref_trajs["obs"][j] = ref_trajs["obs"][j][:, :state_dim]
    
    # variants = np.linspace(10, n_episodes, n_variants).astype(int)
    if config.all_data_metric:
        variants = []
    else:
        variants = [10, 20]#, 50]#, 100, 200, 400, 600]
    # load model prior data 
    if config.load_all_data:
        # v_trajs = load_data_from_hdf5(config.variant_data_paths, config.variant_data_dir)
        v_trajs = load_data_from_hdf5_with_regex(config.variant_data_paths, config.variant_data_dir)
    else:
        # prioritize more recent data
        variant_data_paths = sorted(os.listdir(config.variant_data_dir), reverse=True)
        variant_data_paths = [os.path.join(config.variant_data_dir, p) for p in variant_data_paths]
        # check how many data files need to be loaded to cover the variants data
        i, i_ep = 0, 0 
        while i_ep < int(variants[-1]) and i < len(variant_data_paths):
            with h5py.File(variant_data_paths[i], "r") as f:
                i_ep += f.attrs["n_episodes"]
            i += 1
        variant_data_paths = variant_data_paths[:i]
        v_trajs = load_data_from_hdf5(variant_data_paths)
    # truncate obs to state
    for j in range(len(v_trajs["obs"])):    # each episode
        v_trajs["obs"][j] = v_trajs["obs"][j][:, :state_dim]
    # randomly shuffle data
    
    n_episodes = len(v_trajs["obs"])
    # variant data 
    v_trajs_data = []
    if len(variants) > 0:
        # use subset(s) of data
        for n_ep in variants:
            indices = np_random.choice(n_episodes, size=n_ep, replace=True).astype(int)
            print(indices)
            v_trajs_data.append(slice_data_dict(v_trajs, indices))
            print(len(v_trajs_data[-1]["obs"]))
    else:
        # use all data by default 
        v_trajs_data = [v_trajs]
        
    # metric 
    metric_vals = compute_metric(config, ref_trajs, v_trajs_data)

    # save results 
    os.makedirs(config.eval_output_dir, exist_ok=True)
    file_name = os.path.join(config.eval_output_dir, config.file_name)
    results = {
        "variants": variants if isinstance(variants, list) else variants.tolist(),
        "metric_vals": metric_vals.tolist(),
        "n_episodes_base": len(ref_trajs["obs"]),
    }
    with open(file_name, "w")as f:
        yaml.dump(results, f, default_flow_style=False)

    # plot 
    if config.plot and len(variants) > 0:
        plt.plot(variants, metric_vals)
        plt.xlabel(config.xlabel)
        plt.ylabel(config.metric_name)
        plt.title("Similarity Metric Convergence - {}".format(config.variant_name))
        fig_name = os.path.join(config.eval_output_dir, config.fig_name)
        plt.tight_layout()
        plt.savefig(fig_name)
        plt.show()
    print("test done ...")


def test_metric_batch_computation(config):
    """"""

    print("test done ...")






# -----------------------------------------------------------------------------------
#                   Data Collection
# -----------------------------------------------------------------------------------


class HDF5Dataset(torch.utils.data.Dataset):
    def __init__(self, 
                 hdf5_paths, 
                 data_keys=[("trajectory_data", "obs")], 
                 tuple_length=1, 
                 transform=None
                 ):
        super().__init__()
        self.hdf5_paths = hdf5_paths
        self.hdf5_fhanldes = {}
        self.transform = transform
        self.data_keys = data_keys
        
        self.total_samples = 0
        for path in hdf5_paths:
            with h5py.File(path, "r") as f:
                pass 
        
        
    def __len__(self):
        return 
    
    def __getitem__(self, index):
        if not hasattr(self, '_hf'):
            self._open_hdf5()
        return 
    
    def _open_hdf5(self, path_idx):
        self.hdf5_fhanldes[path_idx] = h5py.File(self.hdf5_paths[path_idx], 'r')


def convert_traj_infos_to_json_string(infos):
    """"""
    new_infos = [
        {k: v.tolist() if isinstance(v, np.ndarray) else v 
        for k, v in info.items()} 
        for info in infos
    ]
    return json.dumps(new_infos) 


def convert_json_string_to_traj_infos(json_infos):
    """"""
    return json.loads(json_infos)


def save_list_defaultdict_to_hdf5(file, data):
    """Data is saved based on trajectories."""
    # new group for each field 
    for k, v in data.items():
        assert isinstance(v, list)
        group = file.create_group(k)
        episode_lengths = []
        # new dataset for each traj 
        for i in range(len(v)):
            if isinstance(v[0], (int, float, np.ndarray)) and k != "info":
                k_traj_data = np.asarray(v[i])
            else:
                # convert to str if can't be saved as numpy array
                # k_traj_data = pickle.dumps(v[i])
                try:
                    k_traj_data = convert_traj_infos_to_json_string(v[i])
                except:
                    break
            group.create_dataset(str(i), data=k_traj_data)
            episode_lengths.append(len(v[i]))
        # meta-data
        group.attrs["episode_lengths"] = episode_lengths


def load_data_from_hdf5(data_paths, data_dir=None):
    """Merges data from given HDF5 files."""
    # params 
    include_data_keys = ["obs", "action", "state"]
    if isinstance(data_paths, str):
        data_paths = [data_paths]
    
    # load data 
    data = defaultdict(list)
    for data_path in data_paths:
        if data_dir:
            data_path = os.path.join(data_dir, data_path)
        with h5py.File(data_path, "r") as f:
            n_episodes = f.attrs["n_episodes"]
            traj_data_group = f["trajectory_data"]
            for k in traj_data_group.keys():
                if k not in include_data_keys:
                    continue 
                for i in range(n_episodes):
                    if k == "info":
                        k_traj_data = convert_json_string_to_traj_infos(traj_data_group[k][i][()])
                    else:
                        k_traj_data = traj_data_group[k][str(i)][()]
                    data[k].append(k_traj_data)
    return data 


def load_data_from_hdf5_with_regex(data_paths, data_dir=None):
    """Merges data from given HDF5 files."""
    # params 
    include_data_keys = ["obs", "action", "state"]
    if isinstance(data_paths, str):
        data_paths = [data_paths]
    if data_dir:
        data_paths = [os.path.join(data_dir, p) for p in data_paths]
    # match files 
    data_paths = [p for regex_p in data_paths for p in sorted(glob.glob(regex_p))]
    
    # load data 
    data = defaultdict(list)
    for data_path in data_paths:
        with h5py.File(data_path, "r") as f:
            n_episodes = f.attrs["n_episodes"]
            traj_data_group = f["trajectory_data"]
            for k in traj_data_group.keys():
                if k not in include_data_keys:
                    continue 
                for i in range(n_episodes):
                    if k == "info":
                        k_traj_data = convert_json_string_to_traj_infos(traj_data_group[k][i][()])
                    else:
                        k_traj_data = traj_data_group[k][str(i)][()]
                    data[k].append(k_traj_data)
    return data 


def save_and_postprocess_list_defaultdict_to_hdf5(file, data):
    """Data is postprocessed from trajectories into step-wise samples."""
    # new group for each field 
    for k, v in data.items():
        assert isinstance(v, list)
        # concat all trajs as a long list of sample steps
        step_data = [
            step if isinstance(step, (int, float, np.ndarray)) and k != "info" 
            else {
                k: v.tolist() if isinstance(v, np.ndarray) else v 
                for k, v in step.items()
            } 
            for traj in v for step in traj
        ]
        n_steps = len(step_data)
        # convert to (stacked) np array if possible, otherwise json string
        if isinstance(step_data[0], (int, float, np.ndarray)) and k != "info":
            step_data = np.asarray(step_data)
        else:
            step_data = json.dumps(step_data)
        file.create_dataset(k, data=step_data)
    # meta data 
    file.attrs["n_steps"] = n_steps
        

def load_postprocessed_data_from_hdf5(data_paths, data_dir=None):
    """Merges data as step-wise samples from given HDF5 files."""
    # params 
    include_data_keys = ["obs", "action", "state"]
    pass 
    
    # load data 
    data = defaultdict(list)
    for data_path in data_paths:
        if data_dir:
            data_path = os.path.join(data_dir, data_path)
        with h5py.File(data_path, "r") as f:
            traj_data_group = f["trajectory_data"]
            n_steps = traj_data_group.attrs["n_steps"]
            for k in traj_data_group.keys():
                if k not in include_data_keys:
                    continue 
                if k == "info":
                    step_data = convert_json_string_to_traj_infos(traj_data_group[k][()])
                else:
                    step_data = traj_data_group[k][()]
                data[k].append(step_data)
    return data
    

def collect_data_to_hdf5(config, display=True):
    """Run a ctrl on a task to collect trajectory data.
        Data is saved as in a HDF5 file. 
    """
    # params
    n_episodes = config.n_episodes
    
    # collect data 
    exp = make_experiment(config, config.seed)
    trajs_data_, metrics_ = exp.run_evaluation(n_episodes=n_episodes, verbose=False)

    # save data 
    hdf5_path = os.path.join(config.eval_output_dir, config.hdf5_file_name)
    os.makedirs(os.path.dirname(hdf5_path), exist_ok=True)
    with h5py.File(hdf5_path, "w") as f:
        # TODO: should fix the weird format here (need to access 1st element)
        ctrl_data = trajs_data_.pop("controller_data", None)
        ctrl_data = ctrl_data[0] if ctrl_data else None
        sf_data = trajs_data_.pop("safety_filter_data", None)
        sf_data = sf_data[0] if sf_data else None
        # traj data  
        traj_group = f.create_group("trajectory_data")
        if config.save_as_steps:
            save_and_postprocess_list_defaultdict_to_hdf5(traj_group, trajs_data_)
        else:
            save_list_defaultdict_to_hdf5(traj_group, trajs_data_)
        # TODO: check, mpc has non-jsonable data 
        # if ctrl_data:
        #     ctrl_group = f.create_group("controller_data")
        #     save_list_defaultdict_to_hdf5(ctrl_group, ctrl_data)
        # if sf_data:
        #     sf_group = f.create_group("safety_filter_data")
        #     save_list_defaultdict_to_hdf5(sf_group, sf_data)
        # meta data 
        f.attrs["config"] = json.dumps(config)
        f.attrs["n_episodes"] = n_episodes
        f.attrs["algo"] = config.algo 
        f.attrs["task"] = config.task 
        if config.restore:
            f.attrs["restore"] = config.restore 
        if config.checkpoint:
            f.attrs["checkpoint"] = config.checkpoint 
        f.attrs["seed"] = config.seed 
    if display:
        print("test done ...")


def collect_baseline_data(config, display=True):
    """Baseline system data with multiple ctrls, envs and seeds.
    """    
    # params 
    seed_interval = 7
    timestamp = str(datetime.datetime.now().strftime("%b-%d-%H-%M-%S"))
    commit_id = subprocess.check_output(
        ["git", "describe", "--tags", "--always"]
    ).decode("utf-8").strip()
    commit_id = str(commit_id)
    
    # task variant configs
    task_variants = []  
    if config.task_variants_builder:
        assert config.task_common and config.task_config_common 
        task_id = config.task_common
        base_task_spec = {}
        base_task_spec["task_config"] = get_config(task_id)
        merge_dict(base_task_spec, read_file(config.task_config_common))
        
        task_spec_keys = list(config.task_variants_builder.keys())
        task_spec_vals = [config.task_variants_builder[k] for k in task_spec_keys]
        task_specs = [list(combo) for combo in itertools.product(*task_spec_vals)]

        for spec in task_specs:
            variant_spec = deepcopy(base_task_spec)
            override_spec = {k: v for k, v in zip(task_spec_keys, spec)}
            for k, v in override_spec.items():
                deep_set(variant_spec, k, v)
            task_name = task_id + " " + " ".join(["{}-{}".format(k.split(".")[-1], v) for k, v in override_spec.items()])
            task_variants.append([task_name, task_id, variant_spec])            
    elif config.task_variants:
        pass
    else:
        raise NotImplementedError("Must provide either to build task configs.")
    
    # algo variant configs 
    algo_variants = []
    if config.algo_variants_builder:
        pass 
    elif config.algo_variants:
        for algo_name, algo_spec in config.algo_variants.items():
            assert algo_spec.algo and algo_spec.algo_config
            algo_id = algo_spec["algo"]
            algo_config = algo_spec["algo_config"]
            if config.algo_config_prefix:
                algo_config = os.path.join(config.algo_config_prefix, algo_config)

            variant_spec = {}
            variant_spec["algo_config"] = get_config(algo_id)
            merge_dict(variant_spec, read_file(algo_config))

            variant_spec["restore"] = algo_spec.get("restore", None)
            variant_spec["checkpoint"] = algo_spec.get("checkpoint", "model_latest.pt")
            algo_variants.append([algo_name, algo_id, variant_spec])
    else:
        raise NotImplementedError("Must provide either to build algo configs.")
    
    # combined variant configs 
    variants = []
    for t, a in itertools.product(task_variants, algo_variants):
        v_config = {"task": t[1], "algo": a[1]}
        merge_dict(v_config, t[2])
        merge_dict(v_config, a[2])
        variants.append([[t[0], a[0]], munchify(v_config)])
    
    # generate data 
    for i, v in enumerate(tqdm.tqdm(variants)):
        for j in range(config.n_seeds):
            seed = config.seed + j * seed_interval
            v_name = "|".join(v[0] + ["seed{}".format(seed), timestamp, commit_id])
            # create config for data generation func
            v_config = deepcopy(v[1])
            v_config.seed = seed
            v_config.n_episodes = config.n_episodes
            v_config.eval_output_dir = config.eval_output_dir
            v_config.hdf5_file_name = "{}.hdf5".format(v_name)
            collect_data_to_hdf5(v_config, display=False)
            if display:
                print("{}...".format(v_name))
    if display:
        print("test done ...")


def convert_rl_buffer_data(config):
    """"""
    
    print("test done ...")



def check_hdf5_data(config):
    """Insepct the generated HDF5 data."""
    data = load_data_from_hdf5(config.data_paths, config.data_dir)
    data_path = os.path.join(config.data_dir, config.data_paths[0])
    with h5py.File(data_path, "r") as f:
        config = munchify(json.loads(f.attrs["config"]))
        print(config.algo, config.task, config.n_episodes, config.seed)
        print(list(data.keys()))
        print(len(data["state"]), data["state"][0].shape)
        import pdb; pdb.set_trace()
        print()
    print("test done ...")


def plot_hdf5_data(config):
    """"""
    # params 
    state_dim = 6
    dims = [0, 2]
    n_trajs = 100
    seed = config.seed
    if not seed or not (seed > 0):
        seed = 1
    random.seed(seed)   
    
    data = load_data_from_hdf5_with_regex(config.data_paths, config.data_dir)
    # shuffle to mix
    random.shuffle(data["obs"])
    for j in range(len(data["obs"])):    # each episode
        if j > n_trajs:
            break
        traj = data["obs"][j]
        x, z = traj[:,0], traj[:,2]
        plt.plot(x, z, "--")
    plt.show()
    print("plot done ...")
    
    
def filter_hdf5_data(config):
    """"""
    # params 
    state_dim = 6
    dims = [0, 2]
    bounds = [[-2, 2], [0, 4]]
    k = "obs"
    min_step = 2
    
    data = load_data_from_hdf5_with_regex(config.data_paths, config.data_dir)
    # filter by state bounds
    filtered_data = {k: []}
    n_episodes = 0
    for j in range(len(data["obs"])):    # each episode
        curr_ep = []
        for t in range(len(data["obs"][j])):
            obs = data["obs"][j][t]
            in_bound = all([
                bool(float(obs[d]) >= bs[0] and float(obs[d]) <= bs[1]) 
                for d, bs in zip(dims, bounds)
            ])
            if in_bound:
                curr_ep.append(obs)
            else:
                if len(curr_ep) >= min_step:
                    print(len(curr_ep))
                    filtered_data[k].append(np.stack(curr_ep))
                    n_episodes += 1
                curr_ep = []    

    with h5py.File(config.hdf5_file_name, "w") as f:
        # traj data  
        traj_group = f.create_group("trajectory_data")
        save_list_defaultdict_to_hdf5(traj_group, filtered_data)
        # meta data 
        f.attrs["n_episodes"] = n_episodes
    print(config.hdf5_file_name)
    
    print("test done ...")

    
# -----------------------------------------------------------------------------------
#                   Plot
# -----------------------------------------------------------------------------------
    
def plot_metric(config):
    """Shows the similarity & performance metric v.s. varying factor side-by-side, 
        also computes their (average) correlation.
    """
    # params 
    xlabel, reference, variants = None, None, None
    
    # load results 
    algo_seed_dirs_pat = os.path.join(config.eval_output_dir, "seed*")        
    algo_seed_dirs = glob.glob(algo_seed_dirs_pat)
    seed_data = defaultdict(list)
    
    for seed_dir in algo_seed_dirs:
        eval_file = os.path.join(seed_dir, config.file_name)
        print(eval_file)
        result = read_file(eval_file)
        # load results 
        if not xlabel:
            xlabel, reference, variants = result["xlabel"], result["reference"], result["variants"]
        # shape (n_episodes,)
        rmse = [res["average_rmse"] for res in result["performance_metrics"]]
        metric_vals = result["metric_vals"]
        seed_data["rmse"].append(rmse)
        seed_data["metric_vals"].append(metric_vals)
        for k, v in result["correlation_metrics"].items():
            seed_data["correlation_{}".format(k)].append(v)
            
    # each is shape (n_seeds, n_episodes)
    for scalar_name, scalar_seed_data in seed_data.items():
        seed_data[scalar_name] = np.asarray(scalar_seed_data)
            
    # save to file
    os.makedirs(config.eval_output_dir, exist_ok=True)
    file_name = os.path.join(config.eval_output_dir, config.file_name)
    results = {
        "variants": variants,
        "metric": seed_data["metric_vals"].tolist(),
        "metric_mean": seed_data["metric_vals"].mean(0).tolist(),
        "metric_std": seed_data["metric_vals"].std(0).tolist(),
        "rmse": seed_data["rmse"].tolist(),
        "rmse_mean": seed_data["rmse"].mean(0).tolist(),
        "rmse_std": seed_data["rmse"].std(0).tolist(),
    }
    for k, v in seed_data.items():
        if k.startswith("correlation_"):
            results[k] = v.tolist()
            results["{}_mean".format(k)] = float(v.mean())
            results["{}_std".format(k)] = float(v.std())
    with open(file_name, "w")as f:
        yaml.dump(results, f, default_flow_style=False)

    # plot 
    fig = plt.figure(figsize=(10, 3))
    axes = fig.subplots(nrows=1, ncols=2)

    # metric plot 
    metric_mean = seed_data["metric_vals"].mean(0)
    metric_std = seed_data["metric_vals"].std(0)
    axes[0].plot(variants, metric_mean, alpha=0.7)
    axes[0].fill_between(variants, metric_mean+metric_std, metric_mean-metric_std, alpha=0.3)
    axes[0].axvline(x=float(reference), linewidth=1, color='r', linestyle="--", label="reference value")
    axes[0].set_xlabel(xlabel)
    axes[0].set_ylabel("{} distance to reference".format(config.metric))
    axes[0].set_title("{}".format(config.metric))

    # rmse plot
    rmse_mean = seed_data["rmse"].mean(0)
    rmse_std = seed_data["rmse"].std(0)
    axes[1].plot(variants, rmse_mean, alpha=0.7)
    axes[1].fill_between(variants, rmse_mean+rmse_std, rmse_mean-rmse_std, alpha=0.3)
    axes[1].axvline(x=float(reference), linewidth=1, color='r', linestyle="--", label="reference value")
    axes[1].set_xlabel(xlabel)
    axes[1].set_ylabel("average RMSE")
    axes[1].set_title("RMSE")
        
    fig_name = os.path.join(config.eval_output_dir, config.fig_name)
    plt.tight_layout()
    plt.savefig(fig_name)
    plt.show()
    print("plot done ...") 


def plot_correlation(config):
    """Compile the calculated correlation coeffs of similarity metric and performance metric 
        into a table, save as a csv.
    """
    legend_map = {
        "lsed": "LSED",
        "dtw": "DTW",
        "edr": "EDR",
        "lcss": "LCSS",
        "discrete_frechet": "Frechet",
        "mmd_loss": "MMD",
        "wasserstein": "Wasserstein",
        "hausdorff": "Hausdorff",
    }
    correlation_metric_order = [
        "pearsonr", "spearmanr", "kendalltau"
    ]
    legend_order = [
        "LSED", "DTW", "EDR", "LCSS", "Frechet", 
        "MMD", "Wasserstein", "Hausdorff"
    ]
    
    # load results 
    correlation_data = defaultdict(lambda: defaultdict(list))
    for d, legend in legend_map.items():
        algo_seed_dirs_pat = os.path.join(config.eval_output_dir, d, "seed*")        
        algo_seed_dirs = glob.glob(algo_seed_dirs_pat)

        for seed_dir in algo_seed_dirs:
            eval_file = os.path.join(seed_dir, config.file_name)
            print(eval_file)
            result = read_file(eval_file)
            for k, v in result["correlation_metrics"].items():
                correlation_data[legend][k].append(v)
    
    # save to csv
    csv_mtx = np.zeros((len(legend_order), len(correlation_metric_order)))
    for i, legend in enumerate(legend_order):
        for j, k in enumerate(correlation_metric_order):
            cor_metric = np.asarray(correlation_data[legend][k])
            csv_mtx[i][j] = cor_metric.mean()
    header = ["Correlation"] + correlation_metric_order
    csv_rows = csv_mtx.tolist()
    csv_rows = [[l] + r for l, r in zip(legend_order, csv_rows)]
    csv_path = os.path.join(config.eval_output_dir, config.csv_file_name)
    os.makedirs(os.path.dirname(csv_path), exist_ok=True)
    with open(csv_path, "w") as f:
        writer = csv.writer(f)
        writer.writerow(header)
        writer.writerows(csv_rows)
    print("plot done ...")
    
    
def plot_metric_box(config):
    """Makes the box plot that compares each ctrl's distribution of simlarity score of its rollout trajs 
        to the ground truth ref traj among multiple tasks in each box. 
    """
    # # NOTE: for debug/testing
    # legend_map = {
    #     "pid": "PID",
    #     "pid1": "LQR",
    #     "pid2": "MPC",
    #     "pid3": "PPO untrained",
    #     "pid4": "PPO trained",
    # }
    legend_map = {
        # "random": "Random",
        "pid": "PID",
        "lqr": "LQR",
        "mpc": "MPC",
        "ppo_untrained": "PPO 100k",
        "ppo": "PPO 5m",
    }
    legend_order = [
        # "Random", 
        "PID", 
        "LQR", 
        "MPC", 
        ["PPO 100k", "PPO 5m"],
    ]
    
    # params
    dx = 1
    ddx = 0.75
    
    # load results 
    data = defaultdict(list)
    for d, legend in legend_map.items():
        algo_seed_dirs_pat = os.path.join(config.eval_output_dir, d, "seed*")        
        algo_seed_dirs = glob.glob(algo_seed_dirs_pat)

        for seed_dir in algo_seed_dirs:
            eval_file = os.path.join(seed_dir, config.file_name)
            print(eval_file)
            result = read_file(eval_file)
            metric_vals = result["metric_vals"]
            data[legend].append(metric_vals)
    for l in data:
        data[l] = np.asarray(data[l])   # (n_seeds, n_variants)
        
    # plot 
    fig = plt.figure(figsize=(10, 3))
    axes = fig.subplots(nrows=1, ncols=1)
    
    legend_order_flatten = sum([[l] if isinstance(l, str) else l for l in legend_order], [])
    positions = []
    x = 0
    for l in legend_order:
        if isinstance(l, str):
            x += dx
            positions.append(x)
        elif isinstance(l, list):
            for i, ll in enumerate(l):
                if i == 0:
                    x += dx
                else:
                    x += ddx 
                positions.append(x)
        else:
            raise TypeError("legend order elements must be str or list of str.")
    # mean over seeds
    y_means = [data[l].mean(0) for l in legend_order_flatten] 
    axes.boxplot(y_means, positions=positions, showfliers=False)
    
    axes.set_xticklabels(legend_order_flatten, rotation=-90)
    axes.set_ylabel("Metric score")
    axes.set_title("Distribution of {} to tasks among controllers".format(config.metric_name))
        
    fig_name = os.path.join(config.eval_output_dir, config.fig_name)
    plt.tight_layout()
    plt.savefig(fig_name)
    plt.show()
    print("plot done ...")
    
    
def plot_metric_learning(config):
    """
    """
    
    
    print("plot done ...")
    
    
    
# -----------------------------------------------------------------------------------
#                   Main
# -----------------------------------------------------------------------------------
    
if __name__ == "__main__":
    # Make config.
    fac = ConfigFactory()
    fac.add_argument("--func", type=str, default="train", help="main function to run.")
    fac.add_argument("--thread", type=int, default=0, help="number of threads to use (set by torch).")
    fac.add_argument("--render", action="store_true", help="if to render in policy test.")
    fac.add_argument("--verbose", action="store_true", help="if to print states & actions in policy test.")
    fac.add_argument("--use_adv", action="store_true", help="if to evaluate against adversary.")
    fac.add_argument("--set_test_seed", action="store_true", help="if to set seed when testing policy.")
    fac.add_argument("--eval_output_dir", type=str, default="", help="folder path to save evaluation results.")
    fac.add_argument("--eval_output_path", type=str, default="test_results.pkl", help="file path to save evaluation results.")

    # cutom args
    fac.add_argument("--checkpoint", type=str, default="model_latest.pt", help="file path to model checkpoint to load.")
    fac.add_argument("--n_episodes", type=int, default=10, help="number of test episodes.")
    fac.add_argument("--metric", type=str, default="mse", help="metric name.")
    fac.add_argument("--fig_name", type=str, default="temp.png", help="fig name to save.")
    fac.add_argument("--file_name", type=str, default="temp.yaml", help="file name to save.")
    fac.add_argument("--plot", action="store_true", help="if to plot the results.")
    fac.add_argument("--csv_file_name", type=str, default="temp.csv", help="csv file name to save.")
    fac.add_argument("--metric_name", type=str, default="LSED", help="metric name to appear on figure.")
    fac.add_argument("--hdf5_file_name", type=str, default="temp.hdf5", help="HDF5 file name to save.")
    fac.add_argument("--data_dir", type=str, help="common folder path to data files.")
    fac.add_argument("--data_paths", nargs='+', type=str, help="paths to data files.")
    fac.add_argument("--save_as_steps", action="store_true", help="if to save the generated data as sample steps instead of trajectories.")
    fac.add_argument("--n_seeds", type=int, default=1, help="number of seeds for each task-algo data generation.")
    fac.add_argument("--load_all_data", action="store_true", help="if to load all data from given HDF5 paths (,otherwise filter before loading).")
    fac.add_argument("--all_data_metric", action="store_true", help="if to load all data from given HDF5 paths (,otherwise filter before loading).")

    fac.add_argument("--tuple_length", type=int, default=1)
    fac.add_argument("--not_include_action", action="store_true", help="if to remove actions for distribution metric when encoding data.")
    fac.add_argument("--mmd_mode", type=str, default="gaussian")
    fac.add_argument("--mmd_sigma", type=float, default=10.0)
    fac.add_argument("--geom_loss_func", type=str, default="sinkhorn")
    fac.add_argument("--geom_loss_p", type=int, default=2)
    fac.add_argument("--geom_loss_blur", type=float, default=0.05)
    fac.add_argument("--geom_loss_scaling", type=float, default=0.5)
    fac.add_argument("--geom_loss_cost", type=str, help="distance/cost function between 2 samples to use for `sinkhorn` loss.")
    fac.add_argument("--geom_loss_kernel", type=str, help="same as argument `cost`, but for `hausdorff` loss.")
    fac.add_argument("--epsilon", type=float, default=0.05, help="distance threshold to determine if 2 states are the same.")

    config = fac.merge()
    # System settings.
    if config.thread > 0:
        # E.g. set single thread for less context switching
        torch.set_num_threads(config.thread)
    # Execute.
    func = getattr(config, "func", None)
    if func is None:
        raise Exception("Main function {} not supported.".format(config.func))
    eval(func)(config)<|MERGE_RESOLUTION|>--- conflicted
+++ resolved
@@ -37,16 +37,13 @@
 import re
 
 from safe_control_gym.utils.configuration import ConfigFactory
-<<<<<<< HEAD
 from safe_control_gym.utils.registration import make, get_config
 from safe_control_gym.utils.utils import read_file, merge_dict, set_seed_from_config
+# TODO
 from safe_control_gym.experiment import Experiment
 from safe_control_gym.explore_experiment import ExploreExperiment
-=======
-from safe_control_gym.utils.registration import make
-from safe_control_gym.utils.utils import merge_dict
 from safe_control_gym.experiments.base_experiment import BaseExperiment
->>>>>>> ae51d610
+# 
 from safe_control_gym.math_and_models.metrics.similarity_metrics import *
 from safe_control_gym.utils.plotting import plot_from_logs, window_func, load_from_log_file, COLORS, LINE_STYLES
 
@@ -809,15 +806,7 @@
     set_seed_from_config(config)
 
     # base/control group.
-<<<<<<< HEAD
     experiment = make_experiment(config, config.seed)
-=======
-    env_func = partial(make, config.task, **config.task_config)
-    env = env_func()
-    env.seed(config.seed)
-    ctrl = make(config.algo, env_func, seed=config.seed)
-    experiment = BaseExperiment(env, ctrl)
->>>>>>> ae51d610
     trajs_data, metrics = experiment.run_evaluation(n_episodes=n_episodes, verbose=False)
     experiment.close()
     
@@ -834,14 +823,9 @@
             v_seed = config.seed + env_seed_offset + i
         else:
             raise NotImplementedError("The given similarity metric is not available for data collection.")
-<<<<<<< HEAD
         final_v_config = get_variant_config(v_config, config)
 
         experiment = make_experiment(final_v_config, v_seed)
-=======
-        ctrl = make(config.algo, env_func, seed=config.seed)
-        experiment = BaseExperiment(env, ctrl)
->>>>>>> ae51d610
         trajs_data_, metrics_ = experiment.run_evaluation(n_episodes=n_episodes, verbose=False)
         experiment.close()
         
