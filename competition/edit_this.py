--- conflicted
+++ resolved
@@ -37,13 +37,11 @@
     from .competition_utils import Command, PIDController, timing_step, timing_ep, plot_trajectory, draw_trajectory
 from gym.spaces import Box
 
-<<<<<<< HEAD
 from safetyplusplus_folder.slam import SLAM
 from safetyplusplus_folder.plus_logger import SafeLogger
 import random
 file_name='1013_Final_test_2'
 sim_only=False
-=======
 #########################
 # REPLACE THIS (START) ##
 #########################
@@ -59,7 +57,6 @@
 #########################
 # REPLACE THIS (END) ####
 #########################
->>>>>>> a0e7fa2b
 
 class Controller():
     """Template controller class.
@@ -179,58 +176,9 @@
         self.reset()
         self.interEpisodeReset()
 
-<<<<<<< HEAD
         # logger
         self.logger_plus = SafeLogger(exp_name=file_name, env_name="compitition", seed=0,
                                 fieldnames=['Eptime','EpRet', 'EpCost', 'collision_num','vilation_num','target_gate','dis'])   
-=======
-        # Call a function in module `example_custom_utils`.
-        ecu.exampleFunction()
-
-        # Example: hardcode waypoints through the gates.
-        if use_firmware:
-            waypoints = [(self.initial_obs[0], self.initial_obs[2], initial_info["gate_dimensions"]["tall"]["height"])]  # Height is hardcoded scenario knowledge.
-        else:
-            waypoints = [(self.initial_obs[0], self.initial_obs[2], self.initial_obs[4])]
-        for idx, g in enumerate(self.NOMINAL_GATES):
-            height = initial_info["gate_dimensions"]["tall"]["height"] if g[6] == 0 else initial_info["gate_dimensions"]["low"]["height"]
-            if g[5] > 0.75 or g[5] < 0:
-                if idx == 2:  # Hardcoded scenario knowledge (direction in which to take gate 2).
-                    waypoints.append((g[0]+0.3, g[1]-0.3, height))
-                    waypoints.append((g[0]-0.3, g[1]-0.3, height))
-                else:
-                    waypoints.append((g[0]-0.3, g[1], height))
-                    waypoints.append((g[0]+0.3, g[1], height))
-            else:
-                if idx == 3:  # Hardcoded scenario knowledge (correct how to take gate 3).
-                    waypoints.append((g[0]+0.1, g[1]-0.3, height))
-                    waypoints.append((g[0]+0.1, g[1]+0.3, height))
-                else:
-                    waypoints.append((g[0], g[1]-0.3, height))
-                    waypoints.append((g[0], g[1]+0.3, height))
-        waypoints.append([initial_info["x_reference"][0], initial_info["x_reference"][2], initial_info["x_reference"][4]])
-
-        # Polynomial fit.
-        self.waypoints = np.array(waypoints)
-        deg = 6
-        t = np.arange(self.waypoints.shape[0])
-        fx = np.poly1d(np.polyfit(t, self.waypoints[:,0], deg))
-        fy = np.poly1d(np.polyfit(t, self.waypoints[:,1], deg))
-        fz = np.poly1d(np.polyfit(t, self.waypoints[:,2], deg))
-        duration = 15
-        t_scaled = np.linspace(t[0], t[-1], int(duration*self.CTRL_FREQ))
-        self.ref_x = fx(t_scaled)
-        self.ref_y = fy(t_scaled)
-        self.ref_z = fz(t_scaled)
-
-        if self.VERBOSE:
-            # Plot trajectory in each dimension and 3D.
-            plot_trajectory(t_scaled, self.waypoints, self.ref_x, self.ref_y, self.ref_z)
-
-            # Draw the trajectory on PyBullet's GUI.
-            draw_trajectory(initial_info, self.waypoints, self.ref_x, self.ref_y, self.ref_z)
-
->>>>>>> a0e7fa2b
         #########################
         # REPLACE THIS (END) ####
         #########################
@@ -319,7 +267,6 @@
             target_acc = np.zeros(3)
             target_yaw = 0.
             target_rpy_rates = np.zeros(3)
-<<<<<<< HEAD
             args=[target_pos, target_vel, target_acc, target_yaw, target_rpy_rates]
             self.trigger=False
         # begin with take off 
@@ -356,48 +303,6 @@
                 args = []
        
         else :
-=======
-
-            command_type = Command(1)  # cmdFullState.
-            args = [target_pos, target_vel, target_acc, target_yaw, target_rpy_rates]
-
-        elif iteration == 20*self.CTRL_FREQ:
-            command_type = Command(6)  # Notify setpoint stop.
-            args = []
-
-        elif iteration == 20*self.CTRL_FREQ+1:
-            x = self.ref_x[-1]
-            y = self.ref_y[-1]
-            z = 1.5 
-            yaw = 0.
-            duration = 2.5
-
-            command_type = Command(5)  # goTo.
-            args = [[x, y, z], yaw, duration, False]
-
-        elif iteration == 23*self.CTRL_FREQ:
-            x = self.initial_obs[0]
-            y = self.initial_obs[2]
-            z = 1.5
-            yaw = 0.
-            duration = 6
-
-            command_type = Command(5)  # goTo.
-            args = [[x, y, z], yaw, duration, False]
-
-        elif iteration == 30*self.CTRL_FREQ:
-            height = 0.
-            duration = 3
-
-            command_type = Command(3)  # Land.
-            args = [height, duration]
-
-        elif iteration == 33*self.CTRL_FREQ-1:
-            command_type = Command(-1)  # Terminate command to be sent once the trajectory is completed.
-            args = []
-
-        else:
->>>>>>> a0e7fa2b
             command_type = Command(0)  # None.
             args = []
 
