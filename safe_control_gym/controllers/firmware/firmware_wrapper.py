#!/usr/bin/env python
import numpy as np
import time
import math

import pybullet as p
from munch import munchify
from scipy.spatial.transform import Rotation as R

from safe_control_gym.controllers.base_controller import BaseController
import pycffirmware as firm

class FirmwareWrapper(BaseController):
    ACTION_DELAY = 0 # max 2
    SENSOR_DELAY = 0 # doesn't affect ideal environment 
    STATE_DELAY = 0 # anything breaks 

    GYRO_LPF_CUTOFF_FREQ = 80
    ACCEL_LPF_CUTOFF_FREQ = 30
    QUAD_FORMATION_X = True
    MOTOR_SET_ENABLE = True
    MIN_THRUST_VAL = 0

    SENSORS_BMI088_G_PER_LSB_CFG = 2 * 24 / 65536
    SENSORS_BMI088_DEG_PER_LSB_CFG = 2 * 2000 / 65536

    RAD_TO_DEG = 180 / math.pi

    def __init__(self, 
                env_func, 
                firmware_freq,
                ctrl_freq,
                PWM2RPM_SCALE = 0.2685,
                PWM2RPM_CONST = 4070.3,
                KF = 3.16e-10,
                MIN_PWM = 20000,
                MAX_PWM = 65535,
                verbose=False,
                **kwargs):
        super().__init__(env_func, **kwargs)
        self.env_func = env_func
        self.firmware_freq = firmware_freq
        self.ctrl_freq = ctrl_freq

        self.PWM2RPM_SCALE = float(PWM2RPM_SCALE)
        self.PWM2RPM_CONST = float(PWM2RPM_CONST)
        self.KF = float(KF)
        self.MIN_PWM = float(MIN_PWM)
        self.MAX_PWM = float(MAX_PWM)
        self.verbose = verbose

        self.env = self.env_func()

    def __repr__(self):
        ret = ""
        ret += f"======= EMULATOR STATUS =======\n"
        ret += f"  \n"
        ret += f"  Tick: {self.tick}\n"
        ret += f"  \n"
        ret += f"  Setpoint\n"
        ret += f"  -------------------------------\n"
        ret += f"  {'Pos':>6}: {round(self.setpoint.position.x, 5):>8}x, {round(self.setpoint.position.y, 5):>8}y, {round(self.setpoint.position.z, 5):>8}z\n"
        # ret += f"  {'Pos':>6}: {int((self.setpoint.position.x+1)*10) * ' ' + ' ':<25}x, {int((self.setpoint.position.y+1)*10) * ' ' + ' ':<25}y, {int((self.setpoint.position.z+1)*10) * ' ' + ' ':<25}z\n"
        ret += f"  {'Vel':>6}: {round(self.setpoint.velocity.x, 5):>8}x, {round(self.setpoint.velocity.y, 5):>8}y, {round(self.setpoint.velocity.z, 5):>8}z\n"
        ret += f"  {'Acc':>6}: {round(self.setpoint.acceleration.x, 5):>8}x, {round(self.setpoint.acceleration.y, 5):>8}y, {round(self.setpoint.acceleration.z, 5):>8}z\n"
        ret += f"  {'Thrust':>6}: {round(self.setpoint.thrust, 5):>8}\n"
        ret += f"  \n"
        ret += f"  Control\n"
        ret += f"  -------------------------------\n"
        ret += f"  {'Roll':>6}: {self.control.roll:>8}\n"
        ret += f"  {'Pitch':>6}: {self.control.pitch:>8}\n"
        ret += f"  {'Yaw':>6}: {self.control.yaw:>8}\n"
        ret += f"  {'Thrust':>6}: {round(self.control.thrust, 5):>8}\n"
        ret += f"  \n"
        ret += f"  State\n"
        ret += f"  -------------------------------\n"
        ret += f"  {'Pos':>6}: {round(self.state.position.x, 5):>8}x, {round(self.state.position.y, 5):>8}y, {round(self.state.position.z, 5):>8}z\n"
        ret += f"  {'Vel':>6}: {round(self.state.velocity.x, 5):>8}x, {round(self.state.velocity.y, 5):>8}y, {round(self.state.velocity.z, 5):>8}z\n"
        ret += f"  {'Acc':>6}: {round(self.state.acc.x, 5):>8}x, {round(self.state.acc.y, 5):>8}y, {round(self.state.acc.z, 5):>8}z\n"
        ret += f"  {'RPY':>6}: {round(self.state.attitude.roll, 5):>8}, {round(self.state.attitude.pitch, 5):>8}, {round(self.state.attitude.yaw, 5):>8}\n"
        ret += f"  \n"
        ret += f"  Action\n"
        ret += f"  -------------------------------\n"
        ret += f"  {'M1':>6}: {round(self.action[0], 3):>8}\n"
        ret += f"  {'M2':>6}: {round(self.action[1], 3):>8}\n"
        ret += f"  {'M3':>6}: {round(self.action[2], 3):>8}\n"
        ret += f"  {'M4':>6}: {round(self.action[3], 3):>8}\n"
        ret += f"  \n"
        ret += f"===============================\n"
        return ret

    #region Controller functions
    def reset(self):
        # Initialize history  
        self.action_history = [[0, 0, 0, 0] for _ in range(self.ACTION_DELAY)]
        self.sensor_history = [[[0, 0, 0], [0, 0, 0]] for _ in range(self.SENSOR_DELAY)]
        self.state_history = [[[0, 0, 0], [0, 0, 0], [0, 0, 0], [0, 0, 0]] for _ in range(self.STATE_DELAY)]

        # Initialize gyro lpf 
        self.acclpf = [firm.lpf2pData() for _ in range(3)]
        self.gyrolpf = [firm.lpf2pData() for _ in range(3)]
        for i in range(3):
            firm.lpf2pInit(self.acclpf[i], self.firmware_freq, self.GYRO_LPF_CUTOFF_FREQ)
            firm.lpf2pInit(self.gyrolpf[i], self.firmware_freq, self.ACCEL_LPF_CUTOFF_FREQ)
        self._error = False

        # Initialize state objects 
        self.control = firm.control_t()
        self.setpoint = firm.setpoint_t()
        self.sensorData = firm.sensorData_t()
        self.state = firm.state_t()
        self.tick = 0
        self.pwms = [0, 0, 0, 0]
        self.action = [0, 0, 0, 0]
        self.command_queue = []

        self.sensorData_set = False
        self.state_set = False
        self.full_state_cmd_override = True # When true, high level commander is not called  

        self.prev_vel = np.array([0, 0, 0])
        self.prev_rpy = np.array([0, 0, 0])
        self.prev_time_s = None
        self.last_pos_pid_call = 0
        self.last_att_pid_call = 0

        # Initialize PID controller 
        # TODO: add support for other controllers 
        firm.controllerPidInit()
        print('Controller init test:', firm.controllerPidTest())

        # Initilaize high level commander 
        firm.crtpCommanderHighLevelInit()
        firm.crtpCommanderHighLevelTellState(self.state)

        init_obs, init_info = self.env.reset()
        self.ctrl_dt = 1 / self.ctrl_freq
        self.firmware_dt = 1 / self.firmware_freq
        # initialize emulator state objects 
        # if self.env.NUM_DRONES > 1: 
        #     raise NotImplementedError("Firmware controller wrapper does not support multiple drones.")

        self.first_motor_killed_print = True

        self.results_dict = { 'obs': [],
                        'reward': [],
                        'done': [],
                        'info': [],
                        'action': [],
                        }

        return init_obs, init_info


    def close(self):
        self.env.close()


    def step(self, sim_time, action):
        '''
        Step is to be called at a rate of env.CTRL_FREQ. This corresponds to the rate we can send commands through 
        the CF radio, typically below 60Hz. 
        '''
        self.process_command_queue()
        
        count = 0
        while self.tick / self.firmware_freq < sim_time + self.ctrl_dt:
            count += 1
            # Step the environment and print all returned information.
            obs, reward, done, info = self.env.step(action)
            
            # Get state values from pybullet
            # # obs [pos[0], vel[0], pos[1], vel[1], pos[2], vel[2], rpy (euler), ang_v] shape is 12 # NOTE ang_v != body rates 
            cur_pos=np.array([obs[0], obs[2], obs[4]]) # global coord, m
            # cur_quat=np.array(p.getQuaternionFromEuler([obs[6], obs[7], obs[8]])) # global coord --- not used 
            cur_vel=np.array([obs[1], obs[3], obs[5]]) # global coord, m/s
            cur_rpy = np.array([obs[6], obs[7], obs[8]]) # body coord?, rad 
            body_rot = R.from_euler('XYZ', cur_rpy).inv()


            # Estimate rates 
            cur_rotation_rates = (cur_rpy - self.prev_rpy) / self.firmware_dt # body coord, rad/s
            # cur_rotation_rates = np.array([0, 0, 0])
            # cur_rotation_rates = cur_rotation_rates[[0, 2, 1]]
            self.prev_rpy = cur_rpy
            cur_acc = (cur_vel - self.prev_vel) / self.firmware_dt / 9.81 + np.array([0, 0, 1]) # global coord
            # print(cur_acc, cur_vel, self.prev_vel)
            self.prev_vel = cur_vel
            

            # Update state 
            state_timestamp = int(self.tick / self.firmware_freq * 1e3)
            if self.STATE_DELAY:
                self._update_state(state_timestamp, *self.state_history[0])#, quat=cur_quat)
                self.state_history = self.state_history[1:] + [[cur_pos, cur_vel, cur_acc, cur_rpy * self.RAD_TO_DEG]]
            else:
                self._update_state(state_timestamp, cur_pos, cur_vel, cur_acc, cur_rpy * self.RAD_TO_DEG)#, quat=cur_quat)


            # Update sensor data 
            sensor_timestamp = int(self.tick / self.firmware_freq * 1e6)
            if self.SENSOR_DELAY:
                self._update_sensorData(sensor_timestamp, *self.sensor_history[0])
                self.sensor_history = self.sensor_history[1:] + [[body_rot.apply(cur_acc), cur_rotation_rates * self.RAD_TO_DEG]]
            else:
                self._update_sensorData(sensor_timestamp, body_rot.apply(cur_acc), cur_rotation_rates * self.RAD_TO_DEG)


            # Update setpoint 
            self._updateSetpoint(self.tick / self.firmware_freq) # setpoint looks right 


            # Step controller 
            self.step_controller()


            # Get action 
            # front left, back left, back right, front right 
            new_action = self.KF * (self.PWM2RPM_SCALE * np.clip(np.array(self.pwms), self.MIN_PWM, self.MAX_PWM) + self.PWM2RPM_CONST)**2
            new_action = new_action[[3, 2, 1, 0]]

            if self.ACTION_DELAY:
                # Delays action commands to mimic real life hardware response delay 
                action = self.action_history[0]
                self.action_history = self.action_history[1:] + [new_action]
            else:
                action = new_action

            if self._error:
                action = np.zeros(4)
<<<<<<< HEAD
                if self.first_motor_killed_print:
                    print("Drone firmware error. Motors are killed.")
                    self.first_motor_killed_print = False
=======
                done = True
                print("Drone firmware error. Motors are killed.")
>>>>>>> 0724db20

            self.action = action 
        return obs, reward, done, info, action

    def update_initial_state(self, obs):
        self.prev_vel = np.array([obs[1], obs[3], obs[5]])
        self.prev_rpy = np.array([obs[6], obs[7], obs[8]])

    def run(self,
            iterations,
            traj={},
            **kwargs):
        action = np.zeros(4)
        # action = np.array([38727, 38727, 38727, 38727]) # hover to start 
        # action = self.KF * (self.PWM2RPM_SCALE * np.clip(np.array(action), self.MIN_PWM, self.MAX_PWM) + self.PWM2RPM_CONST)**2
        
        s = time.time()
        obs = self.env._get_observation()
        self.update_initial_state(obs)

        posx, posy, posz, yaw = traj[0]
        self.sendFullStateCmd([posx, posy, posz], [0, 0, 0], [0, 0, 0], [0, 0, yaw], [0, 0, 0], 0)

        # Levels the drone to a hover to begin the trajectory 
        counter = 0
        while True: 
            obs, _, _, _, action = self.step(0, action)

            cur_pos = np.array([obs[0], obs[2], obs[4]])

            if np.sum((cur_pos - np.array(traj[0][:-1]))**2)**0.5 < 0.0001:
                counter += 1
            else:
                counter = 0
            if counter > 10:
                break
        
        print("Hover found")
        # time.sleep(100)

        for i in range(iterations):
            # print(self)
            if self._error:
                # Error code set when CF is tumbling 
                break

            if i in traj:
                # print("Traj finished:", firm.crtpCommanderHighLevelIsTrajectoryFinished())
                # self.sendLandCmd(0, 5)
                # self.sendGotoCmd(1, 1, -0.25, math.pi/6, 5, True)
                posx, posy, posz, yaw = traj[i]
                # print("Traj sent", traj[i], i)
                self.sendFullStateCmd([posx, posy, posz], [0, 0, 0], [0, 0, 0], [0, 0, yaw], [0, 0, 0], i)
            
            # time.sleep(0.05)
            raise NotImplementedError("Check code here.")
            obs, reward, done, info, action = self.step(i, action) #TODO: i should be sim_time
            
            # Record iteration results 
            self.results_dict['obs'].append(obs)
            self.results_dict['reward'].append(reward)
            self.results_dict['done'].append(done)
            self.results_dict['info'].append(info)
            self.results_dict['action'].append(action)

            # (Optional) Enforces realtime execution 
            # time.sleep(max(0, (s + sim_time) - time.time())) 

        self.close_results_dict()

        return self.results_dict

    def close_results_dict(self):
        """Cleanup the rtesults dict and munchify it.

        """
        self.results_dict['obs'] = np.vstack(self.results_dict['obs'])
        self.results_dict['reward'] = np.vstack(self.results_dict['reward'])
        self.results_dict['done'] = np.vstack(self.results_dict['done'])
        self.results_dict['info'] = np.vstack(self.results_dict['info'])
        self.results_dict['action'] = np.vstack(self.results_dict['action'])

        self.results_dict = munchify(self.results_dict)

    #endregion

    #region Sensor update
    def _update_sensorData(self, timestamp, acc_vals, gyro_vals, baro_vals=[1013.25, 25]):
        '''
            Axis3f acc;               // Gs
            Axis3f gyro;              // deg/s
            Axis3f mag;               // gauss
            baro_t baro;              // C, Pa
            #ifdef LOG_SEC_IMU
                Axis3f accSec;            // Gs
                Axis3f gyroSec;           // deg/s
            #endif
            uint64_t interruptTimestamp;   // microseconds 
        '''
        ## ONLY USES ACC AND GYRO IN CONTROLLER --- REST IS USED IN STATE ESTIMATION
        self._update_acc(self.sensorData.acc, *acc_vals)
        self._update_gyro(self.sensorData.gyro, *gyro_vals)
        # self._update_gyro(self.sensorData.mag, *mag_vals)
        # self._update_baro(self.sensorData.baro, *baro_vals)

        # firm.sensfusion6UpdateQ(self.sensorData.gyro.x, self.sensorData.gyro.y, self.sensorData.gyro.z,
        #                self.sensorData.acc.x, self.sensorData.acc.y, self.sensorData.acc.z,
        #                0.001)

        self.sensorData.interruptTimestamp = timestamp
        self.sensorData_set = True
    
    def _update_gyro(self, axis3f, x, y, z):
        axis3f.x = firm.lpf2pApply(self.gyrolpf[0], x)
        axis3f.y = firm.lpf2pApply(self.gyrolpf[1], y)
        axis3f.z = firm.lpf2pApply(self.gyrolpf[2], z)

        
    def _update_acc(self, axis3f, x, y, z):
        axis3f.x = firm.lpf2pApply(self.acclpf[0], x)
        axis3f.y = firm.lpf2pApply(self.acclpf[1], y)
        axis3f.z = firm.lpf2pApply(self.acclpf[2], z)


    def _update_baro(self, baro, pressure, temperature):
        '''
        pressure: hPa 
        temp: C
        asl = m 
        '''
        baro.pressure = pressure #* 0.01 Best guess is this is because the sensor encodes raw reading two decimal places and stores as int 
        baro.temperature = temperature
        baro.asl = (((1015.7 / baro.pressure)**0.1902630958 - 1) * (25 + 273.15)) / 0.0065
    #endregion 

    #region State update 
    # def update_state(self):
    #     state = self.env._get_drone_state_vector(0)
    #     pos, quat, rpy, vel, _, _ = np.split(state, [3, 7, 10, 13, 16])

    #     self._update_state(rpy, pos, vel, quat)

    def _update_state(self, timestamp, pos, vel, acc, rpy, quat=None):
        '''
            attitude_t attitude;      // deg (legacy CF2 body coordinate system, where pitch is inverted)
            quaternion_t attitudeQuaternion;
            point_t position;         // m
            velocity_t velocity;      // m/s
            acc_t acc;                // Gs (but acc.z without considering gravity)
        '''
        self._update_attitude_t(self.state.attitude, timestamp, *rpy)
        # if quat is None:
        #     self._update_attitudeQuaternion(self.state.attitudeQuaternion, timestamp, *rpy)
        # else:
        #     self._update_attitudeQuaternion(self.state.attitudeQuaternion, timestamp, *quat)
        self._update_3D_vec(self.state.position, timestamp, *pos)
        self._update_3D_vec(self.state.velocity, timestamp, *vel)
        # TODO: state->acc is used in sitaw freefall detection, and state estimation. Both of which are not included 
        self._update_3D_vec(self.state.acc, timestamp, *acc)
        self.state_set = True

    def _update_3D_vec(self, point, timestamp, x, y, z):
        point.x = x
        point.y = y
        point.z = z
        point.timestamp = timestamp

    def _update_attitudeQuaternion(self, quaternion_t, timestamp, qx, qy, qz, qw=None):
        '''
        if q4 is present, input is taken as a quat. Else, as roll, pitch, and yaw in rad
            uint32_t timestamp;

            union {
                struct {
                    float q0;
                    float q1;
                    float q2;
                    float q3;
                };
                struct {
                    float x;
                    float y;
                    float z;
                    float w;
                };
            };
        '''
        quaternion_t.timestamp = timestamp

        if qw is None: # passed roll, pitch, yaw 
            qx, qy, qz, qw = _get_quaternion_from_euler(qx, qy, qz) 

        quaternion_t.x = qx
        quaternion_t.y = qy
        quaternion_t.z = qz
        quaternion_t.w = qw

    def _update_attitude_t(self, attitude_t, timestamp, roll, pitch, yaw):
        attitude_t.timestamp = timestamp
        attitude_t.roll = roll
        attitude_t.pitch = -pitch # Legacy representation in CF firmware
        attitude_t.yaw = yaw
    #endregion 

    #region Controller 
    def step_controller(self):
        if not (self.sensorData_set):
            print("WARNING: sensorData has not been updated since last controller call.")
        if not (self.state_set):
            print("WARNING: state has not been updated since last controller call.")
        self.sensorData_set = False
        self.state_set = False

        if self.state.acc.z < 0: 
            # Implementation of sitaw.c tumble check 
            # print('WARNING: CrazyFlie is Tumbling. Killing motors to save propellers.')
            # self.pwms = [0, 0, 0, 0]
            self.tick += 1
            self._error = True
            return 

        cur_time = self.tick / self.firmware_freq
        if (cur_time - self.last_att_pid_call > 0.002) and (cur_time - self.last_pos_pid_call > 0.01):
            _tick = 0
            self.last_pos_pid_call = cur_time
            self.last_att_pid_call = cur_time
        elif (cur_time - self.last_att_pid_call > 0.002):
            self.last_att_pid_call = cur_time
            _tick = 2
        else:
            _tick = 1

        firm.controllerPid(
            self.control,
            self.setpoint,
            self.sensorData,
            self.state,
            _tick
        )
        '''
        Tick should increment self.firmware_freq times / s. Position updates run at 100Hz, attitude runs at 500Hz 

        Idea: Set tick from pybullet based on what loops we need to run. 
        = 0: runs both 
        = 1: runs neither 
        = 2: runs attitude 
        '''
        self._powerDistribution(self.control)
        self.tick += 1

    def _updateSetpoint(self, timestep):
        if not self.full_state_cmd_override:
            firm.crtpCommanderHighLevelTellState(self.state)
            firm.crtpCommanderHighLevelUpdateTime(timestep) # Sets commander time variable --- this is time in s from start of flight 
            firm.crtpCommanderHighLevelGetSetpoint(self.setpoint, self.state)

    def process_command_queue(self):
        if len(self.command_queue) > 0:
            command, args = self.command_queue.pop(0)
            getattr(self, command)(*args)

    def sendFullStateCmd(self, pos, vel, acc, yaw, rpy_rate, timestep):
        '''
        Adds a fullstate command to processing queue

        Arguments:
        pos -- (list) position of the CF (m) 
        vel -- (list) velocity of the CF (m/s)
        acc -- (list) acceleration of the CF (m/s^2)
        yaw -- yaw (rad)
        rpy_rate -- (list) roll, pitch, yaw rates (deg/s)
        timestep -- (s)
        '''
        self.command_queue += [['_sendFullStateCmd', [pos, vel, acc, yaw, rpy_rate, timestep]]]

    def _sendFullStateCmd(self, pos, vel, acc, yaw, rpy_rate, timestep):
        # print(f"INFO_{self.tick}: Full state command sent.")
        self.setpoint.position.x = pos[0]
        self.setpoint.position.y = pos[1]
        self.setpoint.position.z = pos[2]
        self.setpoint.velocity.x = vel[0]
        self.setpoint.velocity.y = vel[1]
        self.setpoint.velocity.z = vel[2]
        self.setpoint.acceleration.x = acc[0]
        self.setpoint.acceleration.y = acc[1]
        self.setpoint.acceleration.z = acc[2]

        self.setpoint.attitudeRate.roll = rpy_rate[0]
        self.setpoint.attitudeRate.pitch = rpy_rate[1]
        self.setpoint.attitudeRate.yaw = rpy_rate[2]

        quat = _get_quaternion_from_euler(0, 0, yaw)
        self.setpoint.attitudeQuaternion.x = quat[0]
        self.setpoint.attitudeQuaternion.y = quat[1]
        self.setpoint.attitudeQuaternion.z = quat[2]
        self.setpoint.attitudeQuaternion.w = quat[3]

        self.setpoint.attitude.yaw = yaw * 180 / math.pi

        # initilize setpoint modes to match cmdFullState 
        self.setpoint.mode.x = firm.modeAbs
        self.setpoint.mode.y = firm.modeAbs
        self.setpoint.mode.z = firm.modeAbs

        self.setpoint.mode.quat = firm.modeAbs
        self.setpoint.mode.roll = firm.modeDisable
        self.setpoint.mode.pitch = firm.modeDisable
        self.setpoint.mode.yaw = firm.modeAbs

        self.setpoint.timestamp = int(timestep*1000) # TODO: This may end up skipping control loops 
        self.full_state_cmd_override = True

    def sendTakeoffCmd(self, height, duration):
        self.command_queue += [['_sendTakeoffCmd', [height, duration]]]
    def _sendTakeoffCmd(self, height, duration):
        print(f"INFO_{self.tick}: Takeoff command sent.")
        firm.crtpCommanderHighLevelTakeoff(height, duration)
        self.full_state_cmd_override = False

    def sendTakeoffYawCmd(self, height, duration, yaw):
        self.command_queue += [['_sendTakeoffYawCmd', [height, duration, yaw]]]
    def _sendTakeoffYawCmd(self, height, duration, yaw):
        print(f"INFO_{self.tick}: Takeoff command sent.")
        firm.crtpCommanderHighLevelTakeoffYaw(height, duration, yaw)
        self.full_state_cmd_override = False

    def sendTakeoffVelCmd(self, height, vel, relative):
        self.command_queue += [['_sendTakeoffVelCmd', [height, vel, relative]]]
    def _sendTakeoffVelCmd(self, height, vel, relative):
        print(f"INFO_{self.tick}: Takeoff command sent.")
        firm.crtpCommanderHighLevelTakeoffWithVelocity(height, vel, relative)
        self.full_state_cmd_override = False

    def sendLandCmd(self, height, duration):
        self.command_queue += [['_sendLandCmd', [height, duration]]]
    def _sendLandCmd(self, height, duration):
        print(f"INFO_{self.tick}: Land command sent.")
        firm.crtpCommanderHighLevelLand(height, duration)
        self.full_state_cmd_override = False

    def sendLandYawCmd(self, height, duration, yaw):
        self.command_queue += [['_sendLandYawCmd', [height, duration, yaw]]]
    def _sendLandYawCmd(self, height, duration, yaw):
        print(f"INFO_{self.tick}: Land command sent.")
        firm.crtpCommanderHighLevelLandYaw(height, duration, yaw)
        self.full_state_cmd_override = False

    def sendLandVelCmd(self, height, vel, relative):
        self.command_queue += [['_sendLandVelCmd', [height, vel, relative]]]
    def _sendLandVelCmd(self, height, vel, relative):
        print(f"INFO_{self.tick}: Land command sent.")
        firm.crtpCommanderHighLevelLandWithVelocity(height, vel, relative)
        self.full_state_cmd_override = False

    def sendStopCmd(self):
        self.command_queue += [['_sendStopCmd', []]]
    def _sendStopCmd(self):
        print(f"INFO_{self.tick}: Stop command sent.")
        firm.crtpCommanderHighLevelStop()
        self.full_state_cmd_override = False
        
    def sendGotoCmd(self, x, y, z, yaw, duration_s, relative):
        self.command_queue += [['_sendGotoCmd', [x, y, z, yaw, duration_s, relative]]]
    def _sendGotoCmd(self, x, y, z, yaw, duration_s, relative):
        print(f"INFO_{self.tick}: Go to command sent.")
        firm.crtpCommanderHighLevelGoTo(x, y, z, yaw, duration_s, relative)
        self.full_state_cmd_override = False

    BRUSHED = True
    SUPPLY_VOLTAGE = 3 # QUESTION: Is change of battery life worth simulating?
    def _motorsGetPWM(self, thrust):
        if (self.BRUSHED):
            thrust = thrust / 65536 * 60
            volts = -0.0006239 * thrust**2 + 0.088 * thrust
            percentage = min(1, volts / self.SUPPLY_VOLTAGE)
            ratio = percentage * 65535

            return ratio
        else: 
            raise NotImplementedError("Emulator does not support the brushless motor configuration at this time.")

    def _limitThrust(self, val):
        if val > 65535:
            return 65535
        elif val < 0:
            return 0
        return val

    def _powerDistribution(self, control_t):
        motor_pwms = []
        if self.QUAD_FORMATION_X:
            r = control_t.roll / 2
            p = control_t.pitch / 2

            motor_pwms += [self._motorsGetPWM(self._limitThrust(control_t.thrust - r + p + control_t.yaw))]
            motor_pwms += [self._motorsGetPWM(self._limitThrust(control_t.thrust - r - p - control_t.yaw))]
            motor_pwms += [self._motorsGetPWM(self._limitThrust(control_t.thrust + r - p + control_t.yaw))]
            motor_pwms += [self._motorsGetPWM(self._limitThrust(control_t.thrust + r + p - control_t.yaw))]
        else:
            motor_pwms += [self._motorsGetPWM(self._limitThrust(control_t.thrust + control_t.pitch + control_t.yaw))]
            motor_pwms += [self._motorsGetPWM(self._limitThrust(control_t.thrust - control_t.roll - control_t.yaw))]
            motor_pwms += [self._motorsGetPWM(self._limitThrust(control_t.thrust - control_t.pitch + control_t.yaw))]
            motor_pwms += [self._motorsGetPWM(self._limitThrust(control_t.thrust + control_t.roll - control_t.yaw))]
        
        if self.MOTOR_SET_ENABLE:
            self.pwms = motor_pwms
        else:
            self.pwms = np.clip(motor_pwms, self.MIN_THRUST_VAL).tolist()
    #endregion
    
    def _get_time_from_timestep(step, HZ):
        return step / HZ

#region Utils 
def _get_quaternion_from_euler(roll, pitch, yaw):
    """
    Convert an Euler angle to a quaternion.
    
    Input
        :param roll: The roll (rotation around x-axis) angle in radians.
        :param pitch: The pitch (rotation around y-axis) angle in radians.
        :param yaw: The yaw (rotation around z-axis) angle in radians.
    
    Output
        :return qx, qy, qz, qw: The orientation in quaternion [x,y,z,w] format
    """
    qx = np.sin(roll/2) * np.cos(pitch/2) * np.cos(yaw/2) - np.cos(roll/2) * np.sin(pitch/2) * np.sin(yaw/2)
    qy = np.cos(roll/2) * np.sin(pitch/2) * np.cos(yaw/2) + np.sin(roll/2) * np.cos(pitch/2) * np.sin(yaw/2)
    qz = np.cos(roll/2) * np.cos(pitch/2) * np.sin(yaw/2) - np.sin(roll/2) * np.sin(pitch/2) * np.cos(yaw/2)
    qw = np.cos(roll/2) * np.cos(pitch/2) * np.cos(yaw/2) + np.sin(roll/2) * np.sin(pitch/2) * np.sin(yaw/2)
    
    return [qx, qy, qz, qw]

#endregion<|MERGE_RESOLUTION|>--- conflicted
+++ resolved
@@ -228,14 +228,10 @@
 
             if self._error:
                 action = np.zeros(4)
-<<<<<<< HEAD
                 if self.first_motor_killed_print:
                     print("Drone firmware error. Motors are killed.")
                     self.first_motor_killed_print = False
-=======
                 done = True
-                print("Drone firmware error. Motors are killed.")
->>>>>>> 0724db20
 
             self.action = action 
         return obs, reward, done, info, action
