'''To standardize training/evaluation interface. '''

from time import time
from copy import deepcopy
from collections import defaultdict

import gym
import numpy as np
from termcolor import colored

from safe_control_gym.utils.utils import is_wrapped
from safe_control_gym.math_and_models.metrics.performance_metrics import compute_cvar


class Experiment:
    '''Generic Experiment Class. '''

    def __init__(self,
                 env,
                 ctrl,
                 train_env=None,
                 safety_filter=None,
                 ):
        '''Creates a generic experiment class to run evaluations and collect standard metrics.

        Args:
            env (BenchmarkEnv): the environment for the task.
            ctrl (BaseController): the controller for the task.
            train_env (BenchmarkEnv): the environment used for training.
            safety_filter (BaseSafetyFilter): the safety filter to filter the controller.
        '''

        self.env = env
        if not is_wrapped(self.env, RecordDataWrapper):
            self.env = RecordDataWrapper(self.env)
        self.ctrl = ctrl

        self.train_env = train_env
        if train_env is not None and not is_wrapped(self.train_env, RecordDataWrapper):
            self.train_env = RecordDataWrapper(self.train_env)
        self.safety_filter = safety_filter

        self.reset()

    def run_evaluation(self, training=False, n_episodes=None, n_steps=None, log_freq=None, **kwargs):
        '''Evaluate a trained controller.

        Args:
            training (bool): whether run_evaluation is being run as part of a training loop or not.
            n_episodes (int): number of runs to execute.
            n_steps (int): the number of steps to collect in total.
            log_freq (int): the frequency with which to log information.

        Returns:
            trajs_data (dict): the raw data from the executed runs.
            metrics (dict): the metrics calculated from the raw data.
        '''

        if not training:
            self.reset()
        trajs_data = self._execute_evaluations(log_freq=log_freq, n_episodes=n_episodes, n_steps=n_steps, **kwargs)
        metrics = self.compute_metrics(trajs_data)

        # terminal printouts
        for metric_key, metric_val in metrics.items():
            print('{}: {:.3f}'.format(colored(metric_key, 'yellow'), metric_val))
        print('Evaluation done.')
        return dict(trajs_data), metrics

    def _execute_evaluations(self, n_episodes=None, n_steps=None, log_freq=None):
        '''Runs the experiments and collects all the required data.

        Args:
            n_episodes (int): number of runs to execute.
            n_steps (int): the number of steps to collect in total.
            log_freq (int): the frequency with which to log information.

        Returns:
            trajs_data (defaultdict(list)): the raw data from the executed runs.
        '''

        if n_episodes is None and n_steps is None:
            raise ValueError('One of n_episodes or n_steps must be defined.')
        elif n_episodes is not None and n_steps is not None:
            raise ValueError('Only one of n_episodes or n_steps can be defined.')

        # initialize
        sim_steps = log_freq // self.env.CTRL_FREQ if log_freq else 1
        steps, trajs = 0, 0
        obs, info = self._evaluation_reset(ctrl_data=None, sf_data=None)
        ctrl_data = defaultdict(list)
        sf_data = defaultdict(list)

        if n_episodes is not None:
            while trajs < n_episodes:
                action = self._select_action(obs=obs, info=info)
                # inner sim loop to accomodate different control frequencies
                for _ in range(sim_steps):
                    obs, _, done, info = self.env.step(action)
                    if done:
                        trajs += 1
<<<<<<< HEAD
                        obs, info = self._evaluation_reset(ctrl_data=ctrl_data, sf_data=sf_data)
=======
                        obs, info = self._evaluation_reset(ctrl_data=ctrl_data)
>>>>>>> 7fe3c083
                        break
        elif n_steps is not None:
            while steps < n_steps:
                action = self._select_action(obs=obs, info=info)
                # inner sim loop to accomodate different control frequencies
                for _ in range(sim_steps):
                    obs, _, done, info = self.env.step(action)
                    steps += 1
                    if steps >= n_steps:
                        self.env.save_data()
                        for data_key, data_val in self.ctrl.results_dict.items():
                            ctrl_data[data_key].append(np.array(deepcopy(data_val)))
                        if self.safety_filter is not None:
                            for data_key, data_val in self.safety_filter.results_dict.items():
                                sf_data[data_key].append(np.array(deepcopy(data_val)))
                        break
                    if done:
<<<<<<< HEAD
                        obs, info = self._evaluation_reset(ctrl_data=ctrl_data, sf_data=sf_data)
=======
                        obs, info = self._evaluation_reset(ctrl_data=ctrl_data)
>>>>>>> 7fe3c083
                        break

        trajs_data = self.env.data
        trajs_data['controller_data'].append(dict(ctrl_data))
<<<<<<< HEAD
        if self.safety_filter is not None:
            trajs_data['safety_filter_data'].append(dict(sf_data))
        return trajs_data

    def _select_action(self, obs, info):
        '''Determines the executed action using the controller and safety filter.

        Args:
            obs (ndarray): the observation at this timestep.
            info (list): the info at this timestep.

        Returns:
            action (ndarray): the action chosen by the controller and safety filter.
        '''
        action = self.ctrl.select_action(obs, info)
        physical_action = self.env.denormalize_action(action)
        unextended_obs = obs[:self.env.symbolic.nx]

        if self.safety_filter is not None:
            certified_action, success = self.safety_filter.certify_action(unextended_obs, physical_action, info)
            if success:
                action = self.env.normalize_action(certified_action)

        return action

    def _evaluation_reset(self, ctrl_data, sf_data):
=======
        return trajs_data

    def _evaluation_reset(self, ctrl_data):
>>>>>>> 7fe3c083
        '''Resets the evaluation between runs.

        Args:
            ctrl_data (defaultdict): the controller specific data collected during execution.
<<<<<<< HEAD
            sf_data (defaultdict): the safety filter specific data collected during execution.

        Returns:
            obs (ndarray): the initial observation.
            info (list): the initial info.
=======

        Returns:
            obs (ndarray): the initial observation.
            info (dict): the initial info.
>>>>>>> 7fe3c083
        '''
        if self.env.INFO_IN_RESET:
            obs, info = self.env.reset()
        else:
            obs = self.env.reset()
            info = None
        if ctrl_data is not None:
            for data_key, data_val in self.ctrl.results_dict.items():
                ctrl_data[data_key].append(np.array(deepcopy(data_val)))
        if sf_data is not None and self.safety_filter is not None:
            for data_key, data_val in self.safety_filter.results_dict.items():
                sf_data[data_key].append(np.array(deepcopy(data_val)))
        self.ctrl.reset_before_run(obs, info, env=self.env)
        if self.safety_filter is not None:
            self.safety_filter.reset_before_run(env=self.env)
        return obs, info

    def launch_training(self, **kwargs):
        '''Since the learning loop varies among controllers, can only delegate to its own `learn()` method. '''

        self.reset()
        self.ctrl.learn(env=self.train_env, **kwargs)

        if self.safety_filter:
            self.safety_filter.learn(env=self.train_env, **kwargs)

        print("Training done.")

        trajs_data = {}
        if self.train_env is not None:
            trajs_data = self.train_env.data
        return dict(trajs_data)

        trajs_data = {}
        if self.train_env is not None:
            trajs_data = self.train_env.data
        return dict(trajs_data)

    def compute_metrics(self, trajs_data):
        '''Compute all standard metrics on the given trajectory data.

        Args:
            trajs_data (defaultdict(list)): the raw data from the executed runs.

        Returns:
            metrics (dict): the metrics calculated from the raw data.
        '''

        met = MetricExtractor(trajs_data)
        # collect & compute all sorts of metrics here
        metrics = {
            'average_length': np.asarray(met.get_episode_lengths()).mean(),
            'average_return': np.asarray(met.get_episode_returns()).mean(),
            'average_rmse': np.asarray(met.get_episode_rmse()).mean(),
            'rmse_std': np.asarray(met.get_episode_rmse()).std(),
            'worst_case_rmse_at_0.5': compute_cvar(np.asarray(met.get_episode_rmse()), 0.5, lower_range=False),
            'failure_rate':  np.asarray(met.get_episode_constraint_violations()).mean(),
            'average_constraint_violation': np.asarray(met.get_episode_constraint_violation_steps()).mean(),
            # others ???
        }
        return metrics

    def reset(self):
        '''Resets the environments, controller, and safety filter to prepare for training or evaluation. '''

        self.env.reset()
        self.env.clear_data()
        self.ctrl.reset()

        if self.safety_filter is not None:
            self.safety_filter.reset()

        if self.train_env is not None:
            self.train_env.reset()
            self.train_env.clear_data()

    def close(self):
        '''Closes the environments, controller, and safety filter. '''

        self.env.close()
        self.ctrl.close()

        if self.safety_filter is not None:
            self.safety_filter.close()

        if self.train_env is not None:
            self.train_env.close()

    def load(self, ctrl_path=None, safety_filter_path=None):
        '''Restores model of the controller and/or safety filter given checkpoint paths.

        Args:
            ctrl_path (str): the path used to load the controller's model.
            safety_filter_path (str): the path used to load the safety_filter's model.
        '''

        if ctrl_path is not None:
            self.ctrl.load(ctrl_path)
        if safety_filter_path is not None:
            self.safety_filter.load(safety_filter_path)

    def save(self, ctrl_path=None, safety_filter_path=None):
        '''Saves the model of the controller and/or safety filter given checkpoint paths.

        Args:
            ctrl_path (str): the path used to save the controller's model.
            safety_filter_path (str): the path used to save the safety_filter's model.
        '''

        if ctrl_path is not None:
            self.ctrl.save(ctrl_path)
        if safety_filter_path is not None:
            self.safety_filter.save(safety_filter_path)


class RecordDataWrapper(gym.Wrapper):
    """A wrapper to standardizes logging for benchmark envs.

    currently saved info
    * obs, reward, done, info, action
    * env.state, env.current_physical_action,
    env.current_noisy_physical_action, env.current_clipped_action

    """

    def __init__(self, env):
        super().__init__(env)
        self.episode_data = defaultdict(list)
        self.clear_data()

    def save_data(self):
        '''Saves the current self.episode_data to self.data and clears self.episode_data. '''
        if self.episode_data:
            # save to data container
            for key, ep_val in self.episode_data.items():
                if key == 'info':
                    self.data[key].append(np.array(deepcopy(ep_val), dtype=object))
                else:
                    self.data[key].append(np.array(deepcopy(ep_val)))
            # re-initialize episode data container
            self.episode_data = defaultdict(list)

    def clear_data(self):
        '''Clears all data in self.data and self.episode_data'''
        self.data = defaultdict(list)
        self.episode_data = defaultdict(list)

    def reset(self, **kwargs):
        '''Wrapper for the gym.env reset function. '''

        if self.env.INFO_IN_RESET:
            obs, info = self.env.reset(**kwargs)
            if 'symbolic_model' in info:
                info.pop('symbolic_model')
            step_data = dict(
                obs=obs, info=info, state=self.env.state
            )
            for key, val in step_data.items():
                self.episode_data[key].append(val)
            return obs, info
        else:
            obs = self.env.reset()
            step_data = dict(
                obs=obs, state=self.env.state
            )
            for key, val in step_data.items():
                self.episode_data[key].append(val)
            return obs

    def step(self, action):
        '''Wrapper for the gym.env step function. '''

        obs, reward, done, info = self.env.step(action)
        # save to episode data container
        step_data = dict(
            obs=obs,
            action=action,
            done=float(done),
            info=info,
            reward=reward,
            length=1,
            state=self.env.state,
            current_physical_action=self.env.current_physical_action,
            current_noisy_physical_action=self.env.current_noisy_physical_action,
            current_clipped_action=self.env.current_clipped_action,
            timestamp=time(),
        )
        for key, val in step_data.items():
            self.episode_data[key].append(val)

        if done:
            self.save_data()

        return obs, reward, done, info


class MetricExtractor:
    '''A utility class that computes metrics given collected trajectory data.

    metrics that can be derived
    * episode lengths, episode total rewards/returns
    * RMSE (given the square error/mse is saved in info dict at each step)
    * episode occurrences of constraint violation
        (0/1 for each episode, failure rate = #occurrences/#episodes)
    * episode constraint violation steps
        (how many constraint violations happened in each episode)
    '''

    def __init__(self, data):
        '''Creates a class to extract metrics from standard trajectory data.

        Args:
            data (defaultdict(list)): the raw data from the executed runs, in standard form from the Experiment class.
        '''
        self.data = data

    def get_episode_data(self, key, postprocess_func=lambda x: x):
        '''Extract data field from recorded trajectory data, optionally postprocess each episode data (e.g. get sum).

        Args:
            key (str): the key of the data to retrieve.
            postprocess_func (lambda): a function to process the outgoing data.

        Returns:
            episode_data (list): the desired data.
        '''

        if key in self.data:
            episode_data = [postprocess_func(ep_val) for ep_val in self.data[key]]
        elif key in self.data['info'][0][-1]:
            # if the data field is contained in step info dict
            episode_data = [postprocess_func([info.get(key, 0.) for info in ep_info])
                            for ep_info in self.data['info']]
        else:
            raise KeyError(f'Given data key \'{key}\' does not exist in recorded trajectory data.')
        return episode_data

    def get_episode_lengths(self):
        '''Total length of episodes. '''
        return self.get_episode_data('length', postprocess_func=sum)

    def get_episode_returns(self):
        '''Total reward/return of episodes. '''
        return self.get_episode_data('reward', postprocess_func=sum)

    def get_episode_rmse(self):
        '''Root mean square error of episodes. '''
        return self.get_episode_data('mse',
                                     postprocess_func=lambda x: np.sqrt(np.mean(x)))

    def get_episode_constraint_violations(self):
        '''Occurence of any violation in episodes. '''
        return self.get_episode_data('constraint_violation',
                                     postprocess_func=lambda x: float(any(x)))

    def get_episode_constraint_violation_steps(self):
        '''Total violation steps of episodes. '''
        return self.get_episode_data('constraint_violation',
                                     postprocess_func=sum)<|MERGE_RESOLUTION|>--- conflicted
+++ resolved
@@ -24,10 +24,10 @@
         '''Creates a generic experiment class to run evaluations and collect standard metrics.
 
         Args:
-            env (BenchmarkEnv): the environment for the task.
-            ctrl (BaseController): the controller for the task.
-            train_env (BenchmarkEnv): the environment used for training.
-            safety_filter (BaseSafetyFilter): the safety filter to filter the controller.
+            env (BenchmarkEnv): The environment for the task.
+            ctrl (BaseController): The controller for the task.
+            train_env (BenchmarkEnv): The environment used for training.
+            safety_filter (BaseSafetyFilter): The safety filter to filter the controller.
         '''
 
         self.env = env
@@ -46,14 +46,14 @@
         '''Evaluate a trained controller.
 
         Args:
-            training (bool): whether run_evaluation is being run as part of a training loop or not.
-            n_episodes (int): number of runs to execute.
-            n_steps (int): the number of steps to collect in total.
-            log_freq (int): the frequency with which to log information.
-
-        Returns:
-            trajs_data (dict): the raw data from the executed runs.
-            metrics (dict): the metrics calculated from the raw data.
+            training (bool): Whether run_evaluation is being run as part of a training loop or not.
+            n_episodes (int): Number of runs to execute.
+            n_steps (int): The number of steps to collect in total.
+            log_freq (int): The frequency with which to log information.
+
+        Returns:
+            trajs_data (dict): The raw data from the executed runs.
+            metrics (dict): The metrics calculated from the raw data.
         '''
 
         if not training:
@@ -71,12 +71,12 @@
         '''Runs the experiments and collects all the required data.
 
         Args:
-            n_episodes (int): number of runs to execute.
-            n_steps (int): the number of steps to collect in total.
-            log_freq (int): the frequency with which to log information.
-
-        Returns:
-            trajs_data (defaultdict(list)): the raw data from the executed runs.
+            n_episodes (int): Number of runs to execute.
+            n_steps (int): The number of steps to collect in total.
+            log_freq (int): The frequency with which to log information.
+
+        Returns:
+            trajs_data (defaultdict(list)): The raw data from the executed runs.
         '''
 
         if n_episodes is None and n_steps is None:
@@ -99,11 +99,7 @@
                     obs, _, done, info = self.env.step(action)
                     if done:
                         trajs += 1
-<<<<<<< HEAD
                         obs, info = self._evaluation_reset(ctrl_data=ctrl_data, sf_data=sf_data)
-=======
-                        obs, info = self._evaluation_reset(ctrl_data=ctrl_data)
->>>>>>> 7fe3c083
                         break
         elif n_steps is not None:
             while steps < n_steps:
@@ -121,16 +117,11 @@
                                 sf_data[data_key].append(np.array(deepcopy(data_val)))
                         break
                     if done:
-<<<<<<< HEAD
                         obs, info = self._evaluation_reset(ctrl_data=ctrl_data, sf_data=sf_data)
-=======
-                        obs, info = self._evaluation_reset(ctrl_data=ctrl_data)
->>>>>>> 7fe3c083
                         break
 
         trajs_data = self.env.data
         trajs_data['controller_data'].append(dict(ctrl_data))
-<<<<<<< HEAD
         if self.safety_filter is not None:
             trajs_data['safety_filter_data'].append(dict(sf_data))
         return trajs_data
@@ -139,11 +130,11 @@
         '''Determines the executed action using the controller and safety filter.
 
         Args:
-            obs (ndarray): the observation at this timestep.
-            info (list): the info at this timestep.
-
-        Returns:
-            action (ndarray): the action chosen by the controller and safety filter.
+            obs (ndarray): The observation at this timestep.
+            info (dict): The info at this timestep.
+
+        Returns:
+            action (ndarray): The action chosen by the controller and safety filter.
         '''
         action = self.ctrl.select_action(obs, info)
         physical_action = self.env.denormalize_action(action)
@@ -157,27 +148,15 @@
         return action
 
     def _evaluation_reset(self, ctrl_data, sf_data):
-=======
-        return trajs_data
-
-    def _evaluation_reset(self, ctrl_data):
->>>>>>> 7fe3c083
         '''Resets the evaluation between runs.
 
         Args:
-            ctrl_data (defaultdict): the controller specific data collected during execution.
-<<<<<<< HEAD
-            sf_data (defaultdict): the safety filter specific data collected during execution.
-
-        Returns:
-            obs (ndarray): the initial observation.
-            info (list): the initial info.
-=======
-
-        Returns:
-            obs (ndarray): the initial observation.
-            info (dict): the initial info.
->>>>>>> 7fe3c083
+            ctrl_data (defaultdict): The controller specific data collected during execution.
+            sf_data (defaultdict): The safety filter specific data collected during execution.
+
+        Returns:
+            obs (ndarray): The initial observation.
+            info (dict): The initial info.
         '''
         if self.env.INFO_IN_RESET:
             obs, info = self.env.reset()
@@ -196,7 +175,11 @@
         return obs, info
 
     def launch_training(self, **kwargs):
-        '''Since the learning loop varies among controllers, can only delegate to its own `learn()` method. '''
+        '''Since the learning loop varies among controllers, can only delegate to its own `learn()` method.
+
+        Returns:
+            trajs_data (defaultdict(list)): The raw data from the training.
+        '''
 
         self.reset()
         self.ctrl.learn(env=self.train_env, **kwargs)
@@ -204,26 +187,21 @@
         if self.safety_filter:
             self.safety_filter.learn(env=self.train_env, **kwargs)
 
-        print("Training done.")
+        print('Training done.')
 
         trajs_data = {}
         if self.train_env is not None:
             trajs_data = self.train_env.data
         return dict(trajs_data)
 
-        trajs_data = {}
-        if self.train_env is not None:
-            trajs_data = self.train_env.data
-        return dict(trajs_data)
-
     def compute_metrics(self, trajs_data):
         '''Compute all standard metrics on the given trajectory data.
 
         Args:
-            trajs_data (defaultdict(list)): the raw data from the executed runs.
-
-        Returns:
-            metrics (dict): the metrics calculated from the raw data.
+            trajs_data (defaultdict(list)): The raw data from the executed runs.
+
+        Returns:
+            metrics (dict): The metrics calculated from the raw data.
         '''
 
         met = MetricExtractor(trajs_data)
@@ -270,8 +248,8 @@
         '''Restores model of the controller and/or safety filter given checkpoint paths.
 
         Args:
-            ctrl_path (str): the path used to load the controller's model.
-            safety_filter_path (str): the path used to load the safety_filter's model.
+            ctrl_path (str): The path used to load the controller's model.
+            safety_filter_path (str): The path used to load the safety_filter's model.
         '''
 
         if ctrl_path is not None:
@@ -283,8 +261,8 @@
         '''Saves the model of the controller and/or safety filter given checkpoint paths.
 
         Args:
-            ctrl_path (str): the path used to save the controller's model.
-            safety_filter_path (str): the path used to save the safety_filter's model.
+            ctrl_path (str): The path used to save the controller's model.
+            safety_filter_path (str): The path used to save the safety_filter's model.
         '''
 
         if ctrl_path is not None:
@@ -294,14 +272,13 @@
 
 
 class RecordDataWrapper(gym.Wrapper):
-    """A wrapper to standardizes logging for benchmark envs.
+    '''A wrapper to standardizes logging for benchmark envs.
 
     currently saved info
     * obs, reward, done, info, action
     * env.state, env.current_physical_action,
     env.current_noisy_physical_action, env.current_clipped_action
-
-    """
+    '''
 
     def __init__(self, env):
         super().__init__(env)
@@ -321,7 +298,7 @@
             self.episode_data = defaultdict(list)
 
     def clear_data(self):
-        '''Clears all data in self.data and self.episode_data'''
+        '''Clears all data in self.data and self.episode_data. '''
         self.data = defaultdict(list)
         self.episode_data = defaultdict(list)
 
@@ -390,7 +367,7 @@
         '''Creates a class to extract metrics from standard trajectory data.
 
         Args:
-            data (defaultdict(list)): the raw data from the executed runs, in standard form from the Experiment class.
+            data (defaultdict(list)): The raw data from the executed runs, in standard form from the Experiment class.
         '''
         self.data = data
 
@@ -398,11 +375,11 @@
         '''Extract data field from recorded trajectory data, optionally postprocess each episode data (e.g. get sum).
 
         Args:
-            key (str): the key of the data to retrieve.
-            postprocess_func (lambda): a function to process the outgoing data.
-
-        Returns:
-            episode_data (list): the desired data.
+            key (str): The key of the data to retrieve.
+            postprocess_func (lambda): A function to process the outgoing data.
+
+        Returns:
+            episode_data (list): The desired data.
         '''
 
         if key in self.data:
