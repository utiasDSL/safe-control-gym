--- conflicted
+++ resolved
@@ -2,11 +2,7 @@
 
 Example:
 
-<<<<<<< HEAD
-    $ python3 verbose_api.py --overrides ./verbose_api.yaml
-=======
-    $ python3 verbose_api.py --system quadrotor --overrides verbose_api.yaml
->>>>>>> 19ec4f9a
+    $ python3 verbose_api.py --task quadrotor --overrides verbose_api.yaml
 
 """
 import time
@@ -28,20 +24,19 @@
     START = time.time()
     # Create an environment
     CONFIG_FACTORY = ConfigFactory()
-    CONFIG_FACTORY.add_argument('--system', type=str, default='cartpole', choices=['cartpole', 'quadrotor'])
     config = CONFIG_FACTORY.merge()
-    if config.system == 'cartpole':
-        env = make(config.system, **config.cartpole_config)
-    elif config.system == 'quadrotor':
-        env = make(config.system, **config.quadrotor_config)
+    if config.task == 'cartpole':
+        env = make(config.task, **config.cartpole_config)
+    elif config.task == 'quadrotor':
+        env = make(config.task, **config.quadrotor_config)
     # Reset the environment, obtain and print the initial observations.
     initial_obs, initial_info = env.reset()
     print('\n\n')
     # Dynamics info
     print_str_with_style('PyBullet dynamics info:', 7)
-    if config.system == 'cartpole':
+    if config.task == 'cartpole':
         print('\t' + str(p.getDynamicsInfo(bodyUniqueId=env.CARTPOLE_ID, linkIndex=-1, physicsClientId=env.PYB_CLIENT)))
-    elif config.system == 'quadrotor':
+    elif config.task == 'quadrotor':
         print('\t' + str(p.getDynamicsInfo(bodyUniqueId=env.DRONE_IDS[0], linkIndex=-1, physicsClientId=env.PYB_CLIENT)))
     print('\n\n')
     print_str_with_style('Initial reset.\n', 7)
